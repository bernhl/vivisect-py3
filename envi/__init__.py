--- conflicted
+++ resolved
@@ -9,17 +9,6 @@
 
 # TODO: move into const.py
 # Parsed Opcode Formats
-<<<<<<< HEAD
-ARCH_DEFAULT = 0 << 16  # arch 0 is whatever the mem object has as default
-ARCH_I386    = 1 << 16
-ARCH_AMD64   = 2 << 16
-ARCH_ARMV7   = 3 << 16
-ARCH_THUMB16 = 4 << 16
-ARCH_THUMB2  = 5 << 16
-ARCH_MSP430  = 6 << 16
-ARCH_H8      = 7 << 16
-ARCH_MASK    = 0xffff0000  # Masked into IF_FOO and BR_FOO values
-=======
 ARCH_DEFAULT     = 0 << 16   # arch 0 is whatever the mem object has as default
 ARCH_I386        = 1 << 16
 ARCH_AMD64       = 2 << 16
@@ -29,7 +18,6 @@
 ARCH_MSP430      = 6 << 16
 ARCH_H8          = 7 << 16
 ARCH_MASK        = 0xffff0000   # Masked into IF_FOO and BR_FOO values
->>>>>>> cb6885b9
 
 arch_names = {
     ARCH_DEFAULT:   'default',
@@ -87,12 +75,8 @@
     """
     _default_call = None
     _plat_def_calls = {}
-<<<<<<< HEAD
-
-    def __init__(self, archname, maxinst=32):
-=======
+
     def __init__(self, archname, maxinst=32, endian=ENDIAN_LSB):
->>>>>>> cb6885b9
         self._arch_id = getArchByName(archname)
         self._arch_name = archname
         self._arch_maxinst = maxinst
@@ -114,7 +98,7 @@
     def getEndian(self):
         '''
         Every architecture stores numbers either Most-Significant-Byte-first (MSB)
-        or Least-Significant-Byte-first (LSB).  Most modern architectures are 
+        or Least-Significant-Byte-first (LSB).  Most modern architectures are
         LSB, however many legacy systems still use MSB architectures.
         '''
         return self._endian
@@ -631,7 +615,7 @@
         if opt not in self._emu_opts:
             raise Exception('Unknown Emu Opt: %s' % opt)
         return self._emu_opts.get(opt)
-    
+
     def setEndian(self, endian):
         '''
         Sets Endianness for the Emulator.
@@ -1396,7 +1380,6 @@
     archs = [None, ]
 
     # These must be in ARCH_FOO order
-<<<<<<< HEAD
     archs.append(e_i386.i386Module())
     archs.append(e_amd64.Amd64Module())
     archs.append(e_arm.ArmModule())
@@ -1404,15 +1387,6 @@
     archs.append(e_thumb16.Thumb2Module())
     archs.append(e_msp430.Msp430Module())
     archs.append(e_h8.H8Module())
-=======
-    archs.append( e_i386.i386Module() )
-    archs.append( e_amd64.Amd64Module() )
-    archs.append( e_arm.ArmModule() )
-    archs.append( e_thumb16.Thumb16Module() )
-    archs.append( e_thumb16.ThumbModule() )
-    archs.append( e_msp430.Msp430Module() )
-    archs.append( e_h8.H8Module() )
->>>>>>> cb6885b9
 
     # Set the default module ( or None )
     archs[ARCH_DEFAULT] = archs[default >> 16]
