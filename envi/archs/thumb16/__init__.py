from envi.archs.arm import ArmModule

from . import disasm as th_disasm


class Thumb16Module(ArmModule):
    def __init__(self):
        ArmModule.__init__(self, name='thumb16')
        self._arch_dis = self._arch_thumb_dis

<<<<<<< HEAD
=======

class ThumbModule(Thumb16Module):
>>>>>>> cb6885b9

class Thumb2Module(Thumb16Module):
    def __init__(self):
<<<<<<< HEAD
        ArmModule.__init__(self, name='thumb2')
        self._arch_dis = th_disasm.Thumb2Disasm()
=======
        ArmModule.__init__(self, name='thumb')
        self._arch_dis = self._arch_thumb_dis

>>>>>>> cb6885b9
<|MERGE_RESOLUTION|>--- conflicted
+++ resolved
@@ -1,6 +1,5 @@
-from envi.archs.arm import ArmModule
 
-from . import disasm as th_disasm
+from envi.archs.arm import *
 
 
 class Thumb16Module(ArmModule):
@@ -8,19 +7,9 @@
         ArmModule.__init__(self, name='thumb16')
         self._arch_dis = self._arch_thumb_dis
 
-<<<<<<< HEAD
-=======
 
 class ThumbModule(Thumb16Module):
->>>>>>> cb6885b9
 
-class Thumb2Module(Thumb16Module):
     def __init__(self):
-<<<<<<< HEAD
-        ArmModule.__init__(self, name='thumb2')
-        self._arch_dis = th_disasm.Thumb2Disasm()
-=======
         ArmModule.__init__(self, name='thumb')
-        self._arch_dis = self._arch_thumb_dis
-
->>>>>>> cb6885b9
+        self._arch_dis = self._arch_thumb_dis