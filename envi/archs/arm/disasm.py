--- conflicted
+++ resolved
@@ -875,7 +875,6 @@
     #  smlad, smlsd, smlald, smusd              01110
     #  usad8, usada8, bfc, bfi                  01111
     definer = (opval>>23) & 0x1f
-    print "definer", definer
     if   definer == 0xc:
         return p_media_parallel(opval, va)
     elif definer == 0xd:
@@ -1122,7 +1121,6 @@
     flags = ((puswl>>3)<<(IF_DAIB_SHFT)) | IF_DA     # store bits for decoding whether to dec/inc before/after between ldr/str.  IF_DA tells the repr to print the the DAIB extension after the conditional.  right shift necessary to clear lower three bits, and align us with IF_DAIB_SHFT
     Rn = (opval>>16) & 0xf
     reg_list = opval & 0xffff
-<<<<<<< HEAD
     if (opval&0xfff0000) == 0x8bd0000:
         mnem = "pop"
         olist = (
@@ -1133,13 +1131,6 @@
             ArmRegOper(Rn, va=va),
             ArmRegListOper(reg_list, puswl),
         )
-=======
-    
-    olist = (
-        ArmRegOper(Rn, va=va),
-        ArmRegListOper(reg_list, puswl),
-    )
->>>>>>> ae9e2794
     # If we are a load multi (ldm), and we load PC, we are NOFALL
     # (FIXME unless we are conditional... ung...)
     if mnem_idx == 1 and reg_list & (1 << REG_PC):
@@ -1740,7 +1731,7 @@
         if self.iflags & IF_THUMB32:
             mnem += ".w"
         x = []
-        
+
         for o in self.opers:
             x.append(o.repr(self))
         #if self.iflags & IF_W:     # handled in operand.  still keeping flag to indicate this instruction writes back
@@ -2142,9 +2133,9 @@
         addr = self.getOperAddr(op, emu)
         return emu.readMemValue(addr, self.tsize)
 
+    # FIXME: should identify whether we're in an emulator or being "analyzed".  should be forcible either way, but defaults should be to update in emulator.executeOpcode() and not in other
     def getOperAddr(self, op, emu=None):
         if emu == None:
-            print "emu==None"
             return None
 
         pom = (-1, 1)[(self.pubwl>>3)&1]
@@ -2258,23 +2249,18 @@
         # there are certain circumstances where we can survive without an emulator
         pubwl = self.pubwl >> 3
         u = pubwl & 1
-        #tsize = self.tsize # to help cope with ldcl
         # if we don't have an emulator, we must be PC-based since we know it
         if self.base_reg == REG_PC:
             base = self.va
             #to handle lcdl. Override tsize to return proper address
-            #if ((self.pubwl >>2) & 1) == 1:
-            #    tsize =4
         elif emu == None:
             return None
         else:
             base = emu.getRegister(self.base_reg)
 
         if u:
-            #addr = (base + self.offset) & e_bits.u_maxes[tsize]
             addr = (base + self.offset) & e_bits.u_maxes[self.psize]
         else:
-            #addr = (base - self.offset) & e_bits.u_maxes[tsize]
             addr = (base - self.offset) & e_bits.u_maxes[self.psize]
 
         
@@ -2853,8 +2839,8 @@
         cond = opval >> 28
 
         # Begin the table lookup sequence with the first 3 non-cond bits
-        encfam = (opval >> 25) & 0x7
-        print "encode family =", encfam
+        #encfam = (opval >> 25) & 0x7
+        #print "encode family =", encfam
         if cond == COND_EXTENDED:
             enc = IENC_UNCOND
 
@@ -2873,7 +2859,7 @@
             raise envi.InvalidInstruction(mesg="No encoding found!",
                     bytez=bytez[offset:offset+4], va=va)
 
-        print "ienc_parser index, routine: %d, %s" % (enc, ienc_parsers[enc])
+        #print "ienc_parser index, routine: %d, %s" % (enc, ienc_parsers[enc])
         opcode, mnem, olist, flags = ienc_parsers[enc](opval, va+8)
         return opcode, mnem, olist, flags
 
