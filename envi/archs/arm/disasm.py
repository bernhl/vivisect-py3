--- conflicted
+++ resolved
@@ -637,24 +637,14 @@
     mnem, opindexes, flags = iencmul_codes.get(ocode, multfail)
     #work around because masks match up - should be a cleaner way to do this?
     #if Ra = 15 then smmul
-<<<<<<< HEAD
-=======
     if vals[1] == 15:
         newset = iencmul_r15_codes.get(ocode)
         if newset != None:
             mnem, opindexes, flags = newset
->>>>>>> 6b91e4aa
     if mnem == None:
         raise envi.InvalidInstruction(
                 mesg="p_mult: invalid instruction",
                 bytez=struct.pack("<I", opval), va=va)
-<<<<<<< HEAD
-    elif vals[1] == 15 and(mnem == 'smmla' or mnem == 'smmlar'):
-        mnem = mnem.replace("la", "ul")
-        opindexes = (0,4,2)
-
-=======
->>>>>>> 6b91e4aa
     olist = []
     for i in opindexes:
         olist.append(ArmRegOper(vals[i], va=va))
@@ -842,13 +832,10 @@
     definer = (opval>>23) & 0x1f
     print "definer", definer
     if   definer == 0xc:
-        print "p_media_parallel"
         return p_media_parallel(opval, va)
     elif definer == 0xd:
-        print "p_media_pack_sat_rev_extend"
         return p_media_pack_sat_rev_extend(opval, va)
     elif definer == 0xe:
-        print "p_mult"
         return p_mult(opval, va)
         #Never gets to next line
         return p_media_smul(opval, va)
@@ -878,11 +865,7 @@
     opc1 += (opval>>5) & 7
     Rm = opval & 0xf
     mnem = parallel_mnem[opc1]
-<<<<<<< HEAD
-    print "mnem, rd, rn, rm, opc1", mnem, Rd, Rn, Rm, opc1
-=======
-
->>>>>>> 6b91e4aa
+
     olist = (
         ArmRegOper(Rd, va=va),
         ArmRegOper(Rn, va=va),
