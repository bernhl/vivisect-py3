import sys
import struct
import traceback

import envi
import envi.bits as e_bits

from envi.bits import binary



#import sys
#import struct
#import traceback

#import envi
#import envi.bits as e_bits
#from envi.bits import binary

from envi.archs.arm.const import *
from envi.archs.arm.regs import *

# FIXME: TODO
# FIXME:   codeflow currently misses all switchcases
# FIXME:   codeflow needs to identify the following pattern as a call with fallthrough
#          (currently identifying the xref and making the fallthrough into a function):
#           mov lr, pc
#           sub pc, <blah>

# FIXME ldm sp, { pc } seems to not get marked NOFALL
# FIXME ldm sp, { pc } should probably be marked IF_RET too...
# FIXME b lr / bx lr should be marked IF_RET as well!
# FIXME some arm opcode values are ENC << and some are ENC and some are etc..
#       (make all be ENC_FOO << 16 + <their index>

# FIXME the following things dont decode correctly
# 5346544e    cmppl   r6, #1308622848

#
# Possible future extensions: 
#   * VectorPointFloat subsystem (coproc 10+11)
#   * Debug subsystem (coproc 14)
#   * other 'default' coprocs we can handle and add value?

def chopmul(opcode):
    op1 = (opcode >> 20) & 0xff
    a = (opcode >> 16) & 0xf
    b = (opcode >> 12) & 0xf
    c = (opcode >> 8)  & 0xf
    d = (opcode >> 4)  & 0xf
    e = opcode & 0xf
    return (op1<<4)+d,(a,b,c,d,e)

# FIXME this seems to be universal...
def addrToName(mcanv, va):
    sym = mcanv.syms.getSymByAddr(va)
    if sym != None:
        return repr(sym)
    return "0x%.8x" % va

# The keys in this table are made of the
# concat of bits 27-21 and 7-4 (only when
# ienc == mul!
iencmul_codes = {
    # Basic multiplication opcodes
    binary("000000001001"): ("mul",(0,4,2), 0),
    binary("000000011001"): ("mul",(0,4,2), IF_PSR_S),
    binary("000000101001"): ("mla",(0,4,2,1), 0),
    binary("000000111001"): ("mla",(0,4,2,1), IF_PSR_S),
    binary("000001001001"): ("umaal",(1,0,4,2), 0),
    binary("000010001001"): ("umull",(1,0,4,2), 0),
    binary("000010011001"): ("umull",(1,0,4,2), IF_PSR_S),
    binary("000010101001"): ("umlal",(1,0,4,2), 0),
    binary("000010111001"): ("umlal",(1,0,4,2), IF_PSR_S),
    binary("000011001001"): ("smull",(1,0,4,2), 0),
    binary("000011011001"): ("smull",(1,0,4,2), IF_PSR_S),
    binary("000011101001"): ("smlal",(1,0,4,2), 0),
    binary("000011111001"): ("smlal",(1,0,4,2), IF_PSR_S),

    # multiplys with <x><y>
    # "B"
    binary("000100001000"): ("smlabb", (0,4,2,1), 0),
    binary("000100001010"): ("smlatb", (0,4,2,1), 0),
    binary("000100001100"): ("smlabt", (0,4,2,1), 0),
    binary("000100001110"): ("smlatt", (0,4,2,1), 0),
    binary("000100101010"): ("smulwb", (0,4,2), 0),
    binary("000100101110"): ("smulwt", (0,4,2), 0),
    binary("000100101000"): ("smlawb", (0,4,2), 0),
    binary("000100101100"): ("smlawt", (0,4,2), 0),
    binary("000101001000"): ("smlalbb", (1,0,4,2), 0),
    binary("000101001010"): ("smlaltb", (1,0,4,2), 0),
    binary("000101001100"): ("smlalbt", (1,0,4,2), 0),
    binary("000101001110"): ("smlaltt", (1,0,4,2), 0),
    binary("000101101000"): ("smulbb", (0,4,2), 0),
    binary("000101101010"): ("smultb", (0,4,2), 0),
    binary("000101101100"): ("smulbt", (0,4,2), 0),
    binary("000101101110"): ("smultt", (0,4,2), 0),

    # type 2 multiplys

    binary("011100000001"): ("smuad", (0,4,2), 0),
    binary("011100000011"): ("smuadx", (0,4,2), 0),
    binary("011100000101"): ("smusd", (0,4,2), 0),
    binary("011100000111"): ("smusdx", (0,4,2), 0),
    binary("011100000001"): ("smlad", (0,4,2), 0),
    binary("011100000011"): ("smladx", (0,4,2), 0),
    binary("011100000101"): ("smlsd", (0,4,2), 0),
    binary("011100000111"): ("smlsdx", (0,4,2), 0),
    binary("011101000001"): ("smlald", (0,4,2), 0),
    binary("011101000011"): ("smlaldx", (0,4,2), 0),
    binary("011101000101"): ("smlsld", (0,4,2), 0),
    binary("011101000111"): ("smlsldx", (0,4,2), 0),
    binary("011101010001"): ("smmla", (0,4,2,1), 0),
    binary("011101010011"): ("smmlar", (0,4,2,1), 0),
    binary("011101011101"): ("smmls", (0,4,2,1), 0),
    binary("011101011111"): ("smmlsr", (0,4,2,1), 0),
    binary("011101010001"): ("smmul", (0,4,2), 0),
    binary("011101010011"): ("smmulr", (0,4,2), 0),
}

def sh_lsl(num, shval):
    return (num&0xffffffff) << shval

def sh_lsr(num, shval):
    return (num&0xffffffff) >> shval

def sh_asr(num, shval):
    return num >> shval

def sh_ror(num, shval):
    return (((num&0xffffffff) >> shval) | (num<< (32-shval))) & 0xffffffff

def sh_rrx(num, shval, emu=None):
    half1 = (num&0xffffffff) >> shval
    half2 = num<<(33-shval)
    newC = (num>>(shval-1)) & 1
    if emu != None:
        flags = emu.getFlags()
        oldC = (flags>>PSR_C) & 1
        emu.setFlags(flags & PSR_C_mask | newC)     #part of the change
    else:
        oldC = 0        # FIXME: 
    retval = (half1 | half2 | (oldC << (32-shval))) & 0xffffffff
    return retval

shifters = (
    sh_lsl,
    sh_lsr,
    sh_asr,
    sh_ror,
    sh_rrx,
)


####################################################################
# Mnemonic tables for opcode based mnemonic lookup

# Dataprocessing mnemonics
dp_mnem = ("and","eor","sub","rsb","add","adc","sbc","rsc","tst","teq","cmp","cmn","orr","mov","bic","mvn",
        "adr")  # added

<<<<<<< HEAD

=======
>>>>>>> 93122ec4
# FIXME: THIS IS FUGLY but sadly it works
dp_noRn = (13,15)
dp_noRd = (8,9,10,11)
dp_silS = (8,9,10,11)

# FIXME: dp_MOV was supposed to be a tuple of opcodes that could be converted to MOV's if offset from PC.
# somehow this list has vanished into the ether.  add seems like the right one here.
dp_ADR = (2, 4,)


# FIXME: !!! Don't make SBZ and SBO's part of the list of opers !!!
#  first parm SBZ:   mov,mvn
#  second parm SBZ:  tst,teq,cmp,cmn,
def dpbase(opval):
    """
    Parse and return opcode,sflag,Rn,Rd for a standard
    dataprocessing instruction.
    """
    ocode = (opval >> 21) & 0xf
    sflag = (opval >> 20) & 0x1
    Rn = (opval >> 16) & 0xf
    Rd = (opval >> 12) & 0xf
    #print "DPBASE:",ocode,sflag,Rn,Rd
    return ocode,sflag,Rn,Rd

####################################################################
# Parser functions for each of the instruction encodings

def p_dp_imm_shift(opval, va):
    ocode,sflag,Rn,Rd = dpbase(opval)
    Rm = opval & 0xf
    shtype = (opval >> 5) & 0x3
    shval = (opval >> 7) & 0x1f   # effectively, rot*2

    if ocode in dp_noRn:# FIXME: FUGLY (and slow...)
        olist = (
            ArmRegOper(Rd, va=va),
            ArmRegShiftImmOper(Rm, shtype, shval, va),
        )
    elif ocode in dp_noRd:
        olist = (
            ArmRegOper(Rn, va=va),
            ArmRegShiftImmOper(Rm, shtype, shval, va),
        )
    else:
        olist = (
            ArmRegOper(Rd, va=va),
            ArmRegOper(Rn, va=va),
            ArmRegShiftImmOper(Rm, shtype, shval, va),
        )

    opcode = (IENC_DP_IMM_SHIFT << 16) + ocode
    if sflag > 0:
        # IF_PSR_S_SIL is silent s for tst, teq, cmp cmn
        if ocode in dp_silS:
            iflags = IF_PSR_S | IF_PSR_S_SIL
        else:
            iflags = IF_PSR_S
    else:
        iflags = 0
    return (opcode, dp_mnem[ocode], olist, iflags)

# specialized mnemonics for p_misc
qop_mnem = ('qadd','qsub','qdadd','qdsub') # used in misc1
smla_mnem = ('smlabb','smlatb','smlabt','smlatt',)
smlal_mnem = ('smlalbb','smlaltb','smlalbt','smlaltt',)
smul_mnem = ('smulbb','smultb','smulbt','smultt',)
smlaw_mnem = ('smlawb','smlawt',)
smulw_mnem = ('smulwb','smulwt',)

def p_misc(opval, va):  
    # 0x0f900000 = 0x01000000 or 0x01000010 (misc and misc1 are both parsed at the same time.  see the footnote [2] on dp instructions in the Atmel AT91SAM7 docs

    #Including SBO and SBZ - rearranged for most exclusive to least
    #updated reference names to match v7 reference ie Rm Rn Rd Rs m n etc
    
    #if opval & 0x0ff000f0 == 0x01200020:
    if opval & 0x0FFFFFF0 == 0x012FFF20:  
        opcode = (IENC_MISC << 16) + 5
        mnem = 'bxj'
        Rm = opval & 0xf
        olist = ( ArmRegOper(Rm, va=va), )
        
    #elif opval & 0x0fb002f0 == 0x01200000:
    elif opval & 0x0DB0F000 == 0x0120F000:
        opcode = (IENC_MISC << 16) + 2
        mnem = 'msr'        # register.   immediate has it's own parser in the 001 section
        r = (opval>>22) & 1
        Rn = (opval) & 0xf
        olist = (
            ArmPgmStatRegOper(r),
            ArmRegOper(Rn, va=va),
        )

    #smla 
    #Mask and value are OK
    elif opval & 0x0FF00090 == 0x01000080:
        opcode = (IENC_MISC << 16) + 9
        mn = (opval>>5)&3
        mnem = smla_mnem[mn]
        Rd = (opval>>16) & 0xf
        Ra = (opval>>12) & 0xf 
        Rm = (opval>>8) & 0xf
        Rn = opval & 0xf
        olist = (
            ArmRegOper(Rd, va=va),
            ArmRegOper(Rn, va=va),
            ArmRegOper(Rm, va=va),
            ArmRegOper(Ra, va=va),
        )
    #smlaw
    #mask and value are OK
    elif opval & 0x0ff000b0 == 0x01200080:
        opcode = (IENC_MISC << 16) + 10
        m = (opval>>6)&1
        mnem = smlaw_mnem[m]
        Rd = (opval>>16) & 0xf
        Ra = (opval>>12) & 0xf 
        Rm = (opval>>8) & 0xf
        Rn = opval & 0xf
        olist = (
            ArmRegOper(Rd, va=va),
            ArmRegOper(Rn, va=va),
            ArmRegOper(Rm, va=va),
            ArmRegOper(Ra, va=va),
        )
    #smulw
    #mask and value are ok
    elif opval & 0x0ff000b0 == 0x012000a0:
        opcode = (IENC_MISC << 16) + 11
        m = (opval>>6)&1
        mnem = smulw_mnem[m]
        Rd = (opval>>16) & 0xf
        Rm = (opval>>8) & 0xf
        Rn = opval & 0xf
        olist = (
            ArmRegOper(Rd, va=va),
            ArmRegOper(Rn, va=va),
            ArmRegOper(Rm, va=va),
        )
    #smlal
    #mask and value are ok
    elif opval & 0x0ff00090 == 0x01400080:
        opcode = (IENC_MISC << 16) + 12
        mn = (opval>>5)&3
        mnem = smlal_mnem[mn]
        Rdhi = (opval>>16) & 0xf
        Rdlo = (opval>>12) & 0xf 
        Rm = (opval>>8) & 0xf
        Rn = opval & 0xf
        olist = (
            ArmRegOper(Rdlo, va=va),
            ArmRegOper(Rdhi, va=va),
            ArmRegOper(Rn, va=va),
            ArmRegOper(Rm, va=va),
        )
    #smul
    #elif opval & 0x0ff00090 == 0x01600080:
    elif opval & 0x0ff0f090 == 0x01600080:
        opcode = (IENC_MISC << 16) + 13
        mn = (opval>>5)&3
        mnem = smul_mnem[mn]
        Rd = (opval>>16) & 0xf
        Rm = (opval>>8) & 0xf
        Rn = opval & 0xf
        olist = (
            ArmRegOper(Rd, va=va),
            ArmRegOper(Rn, va=va),
            ArmRegOper(Rm, va=va),
        )
    #if opval & 0x0fc00000 == 0x01000000:
    elif opval & 0x0FB00C0F == 0x01000000:
        opcode = (IENC_MISC << 16) + 1
        mnem = 'mrs'
        r = (opval>>22) & 1
        Rd = (opval>>12) & 0xf
        olist = (
            ArmRegOper(Rd, va=va),
            ArmPgmStatRegOper(r),
        )
    else:
        raise envi.InvalidInstruction(
                mesg="p_misc: invalid instruction",
                bytez=struct.pack("<I", opval), va=va)
        opcode = IENC_UNDEF
        mnem = "undefined instruction",
        olist = ()
        
    return (opcode, mnem, olist, 0)


#### these actually belong to the media section, and already exist there. FIXME: DELETE
#misc1_mnem = ("pkhbt", "pkhtb", "rev", "rev16", "revsh", "sel", "ssat", "ssat16", "usat", "usat16", )

def p_misc1(opval, va): # 
    #R = (opval>>22) & 1
    #Rn = (opval>>16) & 0xf
    #Rd = (opval>>12) & 0xf
    #rot_imm = (opval>>8) & 0xf
    #imm = opval & 0xff
    #Rm = opval & 0xf
    iflags = 0

    if opval & 0x0ff000f0 == 0x01200010:
        opcode = INS_BX
        mnem = 'bx'
        Rm = opval & 0xf
        olist = ( ArmRegOper(Rm, va=va), )
        if Rm == REG_LR:
            iflags |= envi.IF_RET
        
    elif opval & 0x0ff000f0 == 0x01600010:  
        opcode = (IENC_MISC << 16) + 4
        mnem = 'clz'
        Rd = (opval>>12) & 0xf
        Rm = opval & 0xf
        olist = (
            ArmRegOper(Rd, va=va),
            ArmRegOper(Rm, va=va),
        )
    elif opval & 0x0ff000f0 == 0x01200030:
        #opcode = (IENC_MISC << 16) + 6
        opcode = INS_BLX
        mnem = 'blx'
        Rm = opval & 0xf
        olist = ( ArmRegOper(Rm, va=va), )
        iflags |= envi.IF_CALL
        
    elif opval & 0x0f9000f0 == 0x01000050:  #all qadd/qsub's
        opcode = (IENC_MISC << 16) + 7
        qop = (opval>>21)&3
        mnem = qop_mnem[qop]
        Rn = (opval>>16) & 0xf
        Rd = (opval>>12) & 0xf
        Rm = opval & 0xf
        olist = (
            ArmRegOper(Rd, va=va),
            ArmRegOper(Rm, va=va),
            ArmRegOper(Rn, va=va),
        )
        
    elif opval & 0x0ff000f0 == 0x01200070:
        opcode = (IENC_MISC << 16) + 8
        mnem = 'bkpt'
        immed = ((opval>>4)&0xfff0) + (opval&0xf)
        olist = ( ArmImmOper(immed), )

    else:
        raise envi.InvalidInstruction(
                mesg="p_misc1: invalid instruction",
                bytez=struct.pack("<I", opval), va=va)
        
    return (opcode, mnem, olist, iflags)


'''
NOTES: For 'T' Variant (T = unpriveleged - must be accessible in user mode)
When P = 0 and W = 1 then add T to following
LDR (imm) & (reg)
LDRB (imm) & (reg)
LDRH (imm) & (lit) & (reg)
LDRSB (imm) & (reg)
LDRSH (imm) & (reg)
STR (imm) & (reg)
STRB (imm) & (reg)
STRH (imm) & (reg)

'''
swap_mnem = ("swp","swpb",)
strex_mnem = ("strex","ldrex",)  # actual full instructions
strh_mnem = (("str",IF_H),("ldr",IF_H),)          # IF_H
ldrs_mnem = (("ldr",IF_S|IF_B),("ldr",IF_S|IF_H),)      # IF_SH, IF_SB
ldrd_mnem = (("ldr",IF_D),("str",IF_D),)        # IF_D

def p_extra_load_store(opval, va, psize=4):
    pubwl = (opval>>20) & 0x1f
    Rn = (opval>>16) & 0xf
    Rd = (opval>>12) & 0xf
    Rs = (opval>>8) & 0xf
    op1 = (opval>>5) & 0x3
    Rm = opval & 0xf
    iflags = 0
    tvariant = bool ((pubwl & 0x12)==2)
    if opval&0x0fb000f0==0x01000090:# swp/swpb
        idx = (pubwl>>2)&1
        opcode = (IENC_EXTRA_LOAD << 16) + idx
        mnem = swap_mnem[idx]
        olist = (
            ArmRegOper(Rd, va=va),
            ArmRegOper(Rm, va=va),
            ArmImmOffsetOper(Rn, 0, va, pubwl, psize=psize),
        )
    elif opval&0x0fe000f0==0x01800090:# strex/ldrex
        idx = pubwl&1
        opcode = (IENC_EXTRA_LOAD << 16) + 2 + idx
        mnem = strex_mnem[idx]
        olist = (
            ArmRegOper(Rd, va=va),
            ArmRegOper(Rm, va=va),
            ArmRegOper(Rn, va=va),
        )
    elif opval&0x0e4000f0==0x000000b0:# strh/ldrh regoffset
        # 000pu0w0-Rn--Rt-SBZ-1011-Rm-  - STRH
        # 0000u110-Rn--Rt-imm41011imm4  - STRHT (v7+)
        idx = pubwl&1
        opcode = (IENC_EXTRA_LOAD << 16) + 4 + idx
        mnem,iflags = strh_mnem[idx]
        if tvariant:
            iflags |= IF_T
        olist = (
            ArmRegOper(Rd, va=va),
            ArmRegOffsetOper(Rn, Rm, va, pubwl, psize=psize),
        )
    elif opval&0x0e4000f0==0x004000b0:# strh/ldrh immoffset
        idx = pubwl&1
        opcode = (IENC_EXTRA_LOAD << 16) + 6 + idx
        mnem,iflags = strh_mnem[idx]
        if tvariant:
            iflags |= IF_T
        olist = (
            ArmRegOper(Rd, va=va),
            ArmImmOffsetOper(Rn,(Rs<<4)+Rm, va, pubwl, psize=psize),
        )
    elif opval&0x0e5000d0==0x005000d0:# ldrsh/b immoffset
        idx = (opval>>5)&1
        opcode = (IENC_EXTRA_LOAD << 16) + 8 + idx
        mnem,iflags = ldrs_mnem[idx]
        if tvariant:
            iflags |= IF_T
        olist = (
            ArmRegOper(Rd, va=va),
            ArmImmOffsetOper(Rn, (Rs<<4)+Rm, va, pubwl, psize=psize),
        )
    elif opval&0x0e5000d0==0x001000d0:# ldrsh/b regoffset
        idx = (opval>>5)&1
        opcode = (IENC_EXTRA_LOAD << 16) + 10 + idx
        mnem,iflags = ldrs_mnem[idx]
        if tvariant:
            iflags |= IF_T
        olist = (
            ArmRegOper(Rd, va=va),
            ArmRegOffsetOper(Rn, Rm, va, pubwl, psize=psize),
        )
    elif opval&0x0e5000d0==0x000000d0:# ldrd/strd regoffset
        # 000pu0w0-Rn--Rt-SBZ-1101-Rm-  ldrd regoffset
        # 0001u1001111-Rt-imm41101imm4  ldrd regoffset (literal, v7+)
        idx = (opval>>5)&1
        opcode = (IENC_EXTRA_LOAD << 16) + 12 + idx
        mnem,iflags = ldrd_mnem[idx]
        olist = (
            ArmRegOper(Rd, va=va),
            ArmRegOffsetOper(Rn, Rm, va, pubwl, psize=psize),
        )
    elif opval&0x0e5000d0==0x004000d0:# ldrd/strd immoffset
        idx = (opval>>5)&1
        opcode = (IENC_EXTRA_LOAD << 16) + 14 + idx
        mnem,iflags = ldrd_mnem[idx]
        olist = (
            ArmRegOper(Rd, va=va),
            ArmImmOffsetOper(Rn, (Rs<<4)+Rm, va, pubwl, psize=psize),
        )
    else:
        raise envi.InvalidInstruction(
                mesg="extra_load_store: invalid instruction",
                bytez=struct.pack("<I", opval), va=va)

    return (opcode, mnem, olist, iflags)


def p_load_store_word_ubyte(opval, va, psize=4):
    # p206
    #STR(register) pA8-672
    #STRT  A8-704
    #LDR(register) pA8-412
    #LDRT A8-464
    #STRB(imm) A8-678
    #STRBT A8-682
    #LDRB(reg) A8-420
    #LDRBT A8-422
    pubwl = (opval>>20) & 0x1f
    Rn = (opval>>16) & 0xf
    Rd = (opval>>12) & 0xf
    Rm = opval & 0xf
    shval = (opval>>7) & 0x1f
    shtype = (opval>>5) & 3

    iflags = 0
    if pubwl & 4:   # B   
        iflags = IF_B

    if (pubwl & 0x12) == 2:
        iflags |= IF_T

    olist = (
        ArmRegOper(Rd, va=va),
        ArmScaledOffsetOper(Rn, Rm, shtype, shval, va, pubwl, psize=psize)    # u=-/+, b=word/byte
    )
    
    opcode = (IENC_LOAD_STORE_WORD_UBYTE << 16)
    return (opcode, ldr_mnem[pubwl&1], olist, iflags)

def p_dp_reg_shift(opval, va):
    ocode,sflag,Rn,Rd = dpbase(opval)
    Rm = opval & 0xf
    shtype = (opval >> 5) & 0x3
    Rs = (opval >> 8) & 0xf

    if ocode in dp_noRn:# FIXME: FUGLY
        olist = (
            ArmRegOper(Rd, va=va),
            ArmRegShiftRegOper(Rm, shtype, Rs),
        )
    elif ocode in dp_noRd:
        olist = (
            ArmRegOper(Rn, va=va),
            ArmRegShiftRegOper(Rm, shtype, Rs),
        )
    else:
        olist = (
            ArmRegOper(Rd, va=va),
            ArmRegOper(Rn, va=va),
            ArmRegShiftRegOper(Rm, shtype, Rs),
        )

    opcode = (IENC_DP_REG_SHIFT << 16) + ocode
    if sflag > 0:
        # IF_PSR_S_SIL is silent s for tst, teq, cmp cmn
        if ocode in dp_silS:
            iflags = IF_PSR_S | IF_PSR_S_SIL
        else:
            iflags = IF_PSR_S
    else:
        iflags = 0
    return (opcode, dp_mnem[ocode], olist, iflags)

multfail = (None, None, None,)

def p_mult(opval, va):
    ocode, vals = chopmul(opval)                         
    mnem, opindexes, flags = iencmul_codes.get(ocode, multfail)
    if mnem == None:
        raise envi.InvalidInstruction(
                mesg="p_mult: invalid instruction",
                bytez=struct.pack("<I", opval), va=va)

    olist = []
    for i in opindexes:
        olist.append(ArmRegOper(vals[i], va=va))

    opcode = (IENC_MULT << 16) + ocode
    return (opcode, mnem, olist, flags)

def p_dp_imm(opval, va):
    ocode,sflag,Rn,Rd = dpbase(opval)
    imm = opval & 0xff
    #FIXME: Original was (opval>> 7) & 0x1f which grabs top 5 bits
    #supposed to be top 4 bits. Temp fix mask out wrong bit
    #should be (opval >> 8) & 0xf
    #need to find where rot / 2 and fix that.
    rot = ((opval >> 7) & 0x1e)
    # hack to make add/sub against PC more readable (also legit for ADR instruction)
    if Rn == REG_PC and ocode in dp_ADR:    # we know PC
        if ocode == 2:  # and this is a subtraction
            ocode = 16
            olist = (
                ArmRegOper(Rd, va=va), 
                ArmPcOffsetOper( - shifters[S_ROR](imm, rot), va=va),
            )
        elif ocode == 4:    # this is addition
            ocode = 16
            olist = (
                ArmRegOper(Rd, va=va), 
                ArmPcOffsetOper( shifters[S_ROR](imm, rot), va=va),
            )

    # or just normal decode
    elif ocode in dp_noRn:# FIXME: FUGLY
        olist = (
            ArmRegOper(Rd, va=va),
            ArmImmOper(imm, rot, S_ROR),
        )
    elif ocode in dp_noRd:
        olist = (
            ArmRegOper(Rn, va=va),
            ArmImmOper(imm, rot, S_ROR),
        )
    else:
        olist = (
            ArmRegOper(Rd, va=va),
            ArmRegOper(Rn, va=va),
            ArmImmOper(imm, rot, S_ROR),
        )

    opcode = (IENC_DP_IMM << 16) + ocode
    if sflag > 0:
        # IF_PSR_S_SIL is silent s for tst, teq, cmp cmn
        if ocode in dp_silS:
            iflags = IF_PSR_S | IF_PSR_S_SIL
        else:
            iflags = IF_PSR_S
    else:
        iflags = 0
    return (opcode, dp_mnem[ocode], olist, iflags)

def p_undef(opval, va):
    # FIXME: make this an actual opcode with the opval as an imm oper
    raise envi.InvalidInstruction(
            mesg="p_undef: invalid instruction (by definition in ARM spec)",
            bytez=struct.pack("<I", opval), va=va)
    opcode = IENC_UNDEF
    mnem = "undefined instruction"
    olist = (
        ArmImmOper(opval),
    )
        
    return (opcode, mnem, olist, 0)

hint_mnem = {
            0: 'Nop',
            1: 'yield',
            2: 'wfe',
            3: 'wfi',
            4: 'sev',
            }

def p_mov_imm_stat(opval, va):      # only one instruction: "msr"
    iflags = 0
    imm = opval & 0xff
    rot = (opval>>8) & 0xf
    r = (opval>>22) & 1
    mask = (opval>>16) & 0xf
    opcode = (IENC_MOV_IMM_STAT << 16)

    if mask == 0:
        opcode += 1
        # it's a NOP or some hint instruction
        if imm>>16:
            mnem = 'dbg'
            option = opval & 0xf
            olist = ( ArmDbgHintOption(option), )

        else:
            mnem = hint_mnem.get(imm)
            if mnem == None:
                raise envi.InvalidInstruction(
                        mesg="MSR/Hint illegal encoding",
                        bytez=struct.pack("<I", opval), va=va)
            olist = tuple()

    else:
        # it's an MSR <immediate>
        mnem = 'msr'
        immed = ((imm>>rot) + (imm<<(32-rot))) & 0xffffffff

        if mask & 3:    # USER mode these will be 0
            iflags |= IF_SYS_MODE
        
        olist = (
            ArmPgmStatRegOper(r, mask),
            ArmImmOper(immed),
        )
    
    return (opcode, mnem, olist, iflags)
    
ldr_mnem = ("str", "ldr")
tsizes = (4, 1,)
def p_load_imm_off(opval, va, psize=4):
    # FIXME: handle STRT and others introduced in ARMv7 (p206)
    # * STR(imm) A8-672
    # * STRT A8-704
    # * LDR(imm) A8-406
    # * LDRT A8-464
    # * STRB(imm) A8-678
    # * STRBT A8-672
    # * LDRB(imm/literal) A8-416-418
    # * LDRBT A8-422
    pubwl = (opval>>20) & 0x1f
    Rn = (opval>>16) & 0xf
    Rd = (opval>>12) & 0xf
    imm = opval & 0xfff

    iflags = 0
    if pubwl & 4:   # B   
        iflags = IF_B

    if (pubwl & 0x12) == 2:
        iflags |= IF_T

    olist = (
        ArmRegOper(Rd, va=va),
        ArmImmOffsetOper(Rn, imm, va, pubwl=pubwl, psize=psize)    # u=-/+, b=word/byte
    )
    
    opcode = (IENC_LOAD_IMM_OFF << 16)
    return (opcode, ldr_mnem[pubwl&1], olist, iflags)

def p_load_reg_off(opval, va):
    pubwl = (opval>>20) & 0x1f
    Rd = (opval>>12) & 0xf
    Rn = (opval>>16) & 0xf
    Rm = opval & 0xf
    shtype = (opval>>5) & 0x3
    shval = (opval>>7) & 0x1f

    if pubwl & 4:   # B   
        iflags = IF_B
        if (pubwl & 0x12) == 2:
            iflags |= IF_T
    else:
        iflags = 0

    olist = (
        ArmRegOper(Rd, va=va),
        ArmScaledOffsetOper(Rn, Rm, shtype, shval, va, pubwl, psize=psize),  # u=-/+, b=word/byte
    )
    
    opcode = (IENC_LOAD_REG_OFF << 16) 
    return (opcode, ldr_mnem[pubwl&1], olist, iflags)

    
def p_media(opval, va):
    """
    27:20, 7:4
    """
    # media is a parent for the following:
    #  parallel add/sub                         01100
    #  pkh, ssat, ssat16, usat, usat16, sel     01101
    #  rev, rev16, revsh                        01101
    #  smlad, smlsd, smlald, smusd              01110
    #  usad8, usada8                            01111
    definer = (opval>>23) & 0x1f
    if   definer == 0xc:
        return p_media_parallel(opval, va)
    elif definer == 0xd:
        return p_media_pack_sat_rev_extend(opval, va)
    elif definer == 0xe:
        return p_mult(opval, va)
        return p_media_smul(opval, va)
    else:
        return p_media_usada(opval, va)

#generate mnemonics for parallel instructions (could do manually like last time...)
parallel_mnem = []
par_suffixes = ("add16", "addsubx", "subaddx", "sub16", "add8", "sub8", "", "")
par_prefixes = ("","s","q","sh","","u","uq","uh")
for pre in par_prefixes:
    for suf in par_suffixes:
        if not (len(pre) and len(suf)):
            parallel_mnem.append(None)
        else:
            parallel_mnem.append(pre+suf)

parallel_mnem = tuple(parallel_mnem)

def p_media_parallel(opval, va):
    
    opc1 = (opval>>17) & 0x38
    Rn = (opval>>16) & 0xf
    Rd = (opval>>12) & 0xf
    opc1 += (opval>>5) & 7
    Rm = opval & 0xf
    mnem = parallel_mnem[opc1]
    
    olist = (
        ArmRegOper(Rd, va=va),
        ArmRegOper(Rn, va=va),
        ArmRegOper(Rm, va=va),
    )
    opcode = IENC_MEDIA_PARALLEL + opc1
    return (opcode, mnem, olist, 0)


xtnd_mnem = []
xtnd_suffixes = ("xtab16","xtab","xtah","xtb16","xtb","xth",)
xtnd_prefixes = ("s","u")
for pre in xtnd_prefixes:
    for suf in xtnd_suffixes:
        xtnd_mnem.append(pre+suf)
        
xtnd_mnem = tuple(xtnd_mnem)

pkh_mnem = ('pkhbt', 'pkhtb',)
sat_mnem = ('ssat','usat')
sat16_mnem = ('ssat16','usat16')    
rev_mnem = ('rev','rev16',None,'revsh',)

def p_media_pack_sat_rev_extend(opval, va):
    ## part of p_media
    # assume bit 23 == 1
    opc1 = (opval>>20) & 7
    opc2 = (opval>>4) & 0xf
    opc25 = opc2 & 3
    opcode = 0
    
    if opc1 == 0 and opc25 == 1:   #pkh
        #pkhtb = asr, pkhbt = lsl
        shifter = (S_LSL, S_ASR)
        idx = (opval>>6)&1
        mnem = pkh_mnem[idx]
        shift_type = shifter[idx]
        Rn = (opval>>16) & 0xf
        Rd = (opval>>12) & 0xf
        shift_imm = (opval>>7) & 0x1f
        Rm = opval & 0xf
        opcode = IENC_MEDIA_PACK + idx
        #don't have to have a shift
        if shift_imm > 0:
            olist = (
                ArmRegOper(Rd, va=va),
                ArmRegOper(Rn, va=va),
                ArmRegShiftImmOper(Rm, shift_type, shift_imm, va),
            )
        else:
            olist = (
                ArmRegOper(Rd, va=va),
                ArmRegOper(Rn, va=va),
                ArmRegOper(Rm, va=va),
            )
            
    elif (opc1 & 2) and opc25 == 1: #word sat
        opidx = (opval>>22)&1
        sat_imm = 1 + (opval>>16) & 0xf
        Rd = (opval>>12) & 0xf
        Rm = opval & 0xf
        if opc1 & 0x10: # ?sat16
            mnem = sat16_mnem[opidx]
            olist = (
                ArmRegOper(Rd, va=va),
                ArmImmOper(sat_imm),
                ArmRegOper(Rm, va=va),
            )
            opcode = IENC_MEDIA_SAT + opidx
        else:
            mnem = sat_mnem[opidx]
            shift_imm = (opval>>7) & 0x1f
            sh = (opval>>5) & 2
            olist = (
                ArmRegOper(Rd, va=va),
                ArmImmOper(sat_imm),
                ArmRegShiftImmOper(Rm, sh, shift_imm, va),
            )
            opcode = IENC_MEDIA_SAT + 2 + opidx
            
    elif (opc1 & 3) == 2 and opc2 == 3:     #parallel half-word sat
        # FIXME: implement this instruction!
        raise envi.InvalidInstruction(
                mesg="WTF! Parallel Half-Word Saturate...  what is that instruction?",
                bytez=struct.pack("<I", opval), va=va)
    
    elif (opc1 > 0) and (opc2 & 7) == 3:           # byte rev word
        opidx = ((opval>>21) & 2) + ((opval>>7) & 1)
        mnem = rev_mnem[opidx]
        if mnem == None:
            raise envi.InvalidInstruction(
                    mesg="p_media_pack_sat_rev_extend: invalid instruction",
                    bytez=struct.pack("<I", opval), va=va)
 
        Rd = (opval>>12) & 0xf
        Rm = opval & 0xf
        olist = (
            ArmRegOper(Rd, va=va),
            ArmRegOper(Rm, va=va),
        )
        opcode = IENC_MEDIA_REV + opidx
    #elif opc1 == 3 and opc2 == 0xb:         # byte rev pkt halfword
    #elif opc1 == 7 and opc2 == 0xb:         # byte rev signed halfword
    elif opc1 == 0 and opc2 == 0xb:         # select bytes
        mnem = "sel"
        Rn = (opval>>16) & 0xf
        Rd = (opval>>12) & 0xf
        Rm = opval & 0xf
        olist = (
            ArmRegOper(Rd, va=va),
            ArmRegOper(Rn, va=va),
            ArmRegOper(Rm, va=va),
        )
        opcode = IENC_MEDIA_SEL
    elif opc2 == 7:                         # sign extend
        mnem = xtnd_mnem[opc1]
        Rn = (opval>>16) & 0xf
        Rd = (opval>>12) & 0xf
        rot = (opval>>10) & 3
        Rm = opval & 0xf
        
        olist = (
            ArmRegOper(Rd, va=va),
            ArmRegOper(Rn, va=va),
            ArmRegShiftImmOper(Rm, S_ROR, rot, va),
        )
        opcode = IENC_MEDIA_EXTEND + opc1
    else:
        raise envi.InvalidInstruction(
                mesg="p_media_extend: invalid instruction",
                bytez=struct.pack("<I", opval), va=va)

    return (opcode, mnem, olist, 0)

#smult3_mnem = ('smlad','smlsd',,,'smlald')
def p_media_smul(opval, va):
    raise envi.InvalidInstruction(
            mesg="Should not reach here.  If we reach here, we'll have to implement MEDIA_SMUL extended multiplication (type 3)",
            bytez=struct.pack("<I", opval), va=va)
    # hmmm, is this already handled?
    
def p_media_usada(opval, va):
    Rd = (opval>>16) & 0xf
    Rn = (opval>>12) & 0xf
    Rs = (opval>>8) & 0xf
    Rm = opval & 0xf
    
    if Rn == 0xf:
        mnem = "usad8"
        olist = (
            ArmRegOper(Rd, va=va),
            ArmRegOper(Rm, va=va),
            ArmRegOper(Rs, va=va),
        )
        opcode = IENC_MEDIA_USAD8
    else:
        mnem = "usada8"
        olist = (
            ArmRegOper(Rd, va=va),
            ArmRegOper(Rm, va=va),
            ArmRegOper(Rs, va=va),
            ArmRegOper(Rn, va=va),
        )
        opcode = IENC_MEDIA_USADA8

    return (opcode, mnem, olist, 0)

def p_arch_undef(opval, va):
    print ("p_arch_undef: invalid instruction (by definition in ARM spec): %.8x:\t%.8x"%(va,opval))
    raise envi.InvalidInstruction(
            mesg="p_arch_undef: invalid instruction (by definition in ARM spec)",
            bytez=struct.pack("<I", opval), va=va)
    return (IENC_ARCH_UNDEF, 'arch undefined', (ArmImmOper(opval),), 0)

ldm_mnem = ("stm", "ldm")

def p_load_mult(opval, va):
    puswl = (opval>>20) & 0x1f
    mnem_idx = puswl & 1
    mnem = ldm_mnem[(mnem_idx)]
    flags = ((puswl>>3)<<(IF_DAIB_SHFT)) | IF_DA     # store bits for decoding whether to dec/inc before/after between ldr/str.  IF_DA tells the repr to print the the DAIB extension after the conditional.  right shift necessary to clear lower three bits, and align us with IF_DAIB_SHFT
    Rn = (opval>>16) & 0xf
    reg_list = opval & 0xffff
    
    olist = (
        ArmRegOper(Rn, va=va),
        ArmRegListOper(reg_list, puswl),
    )

    # If we are a load multi (ldm), and we load PC, we are NOFALL
    # (FIXME unless we are conditional... ung...)
    if mnem_idx == 1 and reg_list & (1 << REG_PC):
        flags |= envi.IF_NOFALL
        # If the load is from the stack, call it a "return"
        if Rn == REG_SP:
            flags |= envi.IF_RET

    if puswl & 2:       # W (mnemonic: "!")
        flags |= IF_W
        olist[0].oflags |= OF_W

    if puswl & 4:       # UM - usermode, or mov current SPSR -> CPSR if r15 included
        flags |= IF_UM
        olist[1].oflags |= OF_UM

    
    opcode = (IENC_LOAD_MULT << 16)
    return (opcode, mnem, olist, flags)

b_mnem = ("b", "bl",)
def p_branch(opval, va):        # primary branch encoding.  others were added later in the media section
    off = e_bits.signed(opval, 3)
    off <<= 2
    link = (opval>>24) & 1

    #FIXME this assumes A1 branch encoding.
    
    olist = ( ArmPcOffsetOper(off, va),)
    if link:
        flags = envi.IF_CALL
    else:
        flags = envi.IF_BRANCH
    
    opcode = (IENC_BRANCH << 16) + link
    return (opcode, b_mnem[link], olist, flags)

ldc_mnem = ("stc", "ldc",)
def p_coproc_load(opval, va):
    punwl = (opval>>20) & 0x1f
    Rn = (opval>>16) & 0xf
    CRd = (opval>>12) & 0xf
    cp_num = (opval>>8) & 0xf
    offset = opval & 0xff

    if punwl & 4:   # L
        iflags = IF_L
    else:
        iflags = 0
    #check for index. Non-index is option
    if (punwl & 0x1a) != 8:
        olist = (
            ArmCoprocOper(cp_num),
            ArmCoprocRegOper(CRd),
            ArmImmOffsetOper(Rn, offset*4, va, pubwl=punwl),
        )
    else:
        #Non indexed
        olist = (
            ArmCoprocOper(cp_num),
            ArmCoprocRegOper(CRd),
            ArmCoprocOption(Rn, offset, va, pubwl=punwl),
        )
    opcode = (IENC_COPROC_LOAD << 16)
    return (opcode, ldc_mnem[punwl&1], olist, iflags)

mcrr_mnem = ("mcrr", "mrrc")
def p_coproc_dbl_reg_xfer(opval, va):
    Rn = (opval>>16) & 0xf
    Rd = (opval>>12) & 0xf
    cp_num = (opval>>8) & 0xf
    opcode = (opval>>4) & 0xf
    CRm = opval & 0xf
    mnem = mcrr_mnem[(opval>>20) & 1]
    
    olist = (
        ArmCoprocOper(cp_num),
        ArmCoprocOpcodeOper(opcode),
        ArmRegOper(Rd, va=va),
        ArmRegOper(Rn, va=va),
        ArmCoprocRegOper(CRm),
    )
    opcode = IENC_COPROC_RREG_XFER<<16
    return (opcode, mnem, olist, 0)
    
cdp_mnem = ["cdp" for x in range(15)]
cdp_mnem.append("cdp2")

def p_coproc_dp(opval, va):
    opcode1 = (opval>>20) & 0xf
    CRn = (opval>>16) & 0xf
    CRd = (opval>>12) & 0xf
    cp_num = (opval>>8) & 0xf
    opcode2 = (opval>>5) & 0x7
    CRm = opval & 0xf
    mnem = cdp_mnem[opval>>28]

    olist = (
        ArmCoprocOper(cp_num),
        ArmCoprocOpcodeOper(opcode1),
        ArmCoprocRegOper(CRd),
        ArmCoprocRegOper(CRn),
        ArmCoprocRegOper(CRm),
        ArmCoprocOpcodeOper(opcode2),
    )
    
    opcode = (IENC_COPROC_DP << 16)
    return (opcode, mnem, olist, 0)
mcr_mnem = ("mcr", "mrc")
def p_coproc_reg_xfer(opval, va):
    opcode1 = (opval>>21) & 0x7
    load = (opval>>20) & 1
    CRn = (opval>>16) & 0xf
    Rd = (opval>>12) & 0xf
    cp_num = (opval>>8) & 0xf
    opcode2 = (opval>>5) & 0x7
    CRm = opval & 0xf

    olist = (
        ArmCoprocOper(cp_num),
        ArmCoprocOpcodeOper(opcode1),
        ArmRegOper(Rd, va=va),
        ArmCoprocRegOper(CRn),
        ArmCoprocRegOper(CRm),
        ArmCoprocOpcodeOper(opcode2),
    )
    
    opcode = (IENC_COPROC_REG_XFER << 16)
    return (opcode, mcr_mnem[load], olist, 0)

def p_swint(opval, va):
    swint = opval & 0xffffff
    
    olist = ( ArmImmOper(swint), )
    opcode = IENC_SWINT << 16 + 1
    return (opcode, "swi", olist, 0)

cps_mnem = ("cps","cps FAIL-bad encoding","cpsie","cpsid")
mcrr2_mnem = ("mcrr2", "mrrc2")
ldc2_mnem = ("stc2", "ldc2",)
mcr2_mnem = ("mcr2", "mrc2")
def p_uncond(opval, va):

    if opval & 0x0f000000 == 0x0f000000:
        # FIXME THIS IS HORKED
        opcode = IENC_SWINT << 16 + 2
        immval = opval & 0x00ffffff
        return (opcode, 'swi', (ArmImmOper(immval),), 0)

    optop = ( opval >> 26 ) & 0x3
    if optop == 0:
        if opval & 0xfff10020 == 0xf1000000:
            #cps
            imod = (opval>>18)&3
            mmod = (opval>>17)&1
            aif = (opval>>5)&7
            mode = opval&0x1f
            mnem = cps_mnem[imod]
            
            if imod & 2:
                olist = [
                    ArmCPSFlagsOper(aif)    # if mode is set...
                ]
            else:
                olist = []
            if mmod:
                olist.append(ArmImmOper(mode))
            
            opcode = IENC_UNCOND_CPS + imod
            return (opcode, mnem, olist, 0)
        elif (opval & 0xffff00f0) == 0xf1010000:
            #setend
            e = (opval>>9) & 1
            mnem = "setend"
            olist = ( ArmEndianOper(e), )
            opcode = IENC_UNCOND_SETEND
            return (opcode, mnem, olist, 0)
        else:
            raise envi.InvalidInstruction(
                    mesg="p_uncond (ontop=0): invalid instruction",
                    bytez=struct.pack("<I", opval), va=va)
    elif optop == 1:
        if (opval & 0xf570f000) == 0xf550f000:
            #cache preload  -  also known as a nop on most platforms... does nothing except prefetch instructions from cache.
            # i'm tempted to cut the parsing of it and just return a canned something.
            mnem = "pld"
            I = (opval>>25) & 1     # what the freak am i supposed to do with "i"???
            Rn = (opval>>16) & 0xf
            U = (opval>>23) & 1
            opcode = IENC_UNCOND_PLD
            if I:
                immoffset = opval & 0xfff
                olist = (ArmImmOffsetOper(Rn, immoffset, va, U<<3, psize=psize),)
            else:
                Rm = opval & 0xf
                shtype = (opval>>5) & 3
                shval = (opval>>7) & 0x1f
                olist = (ArmScaledOffsetOper(Rn, Rm, shtype, shval, va, psize=psize), )
            return (opcode, mnem, olist, 0)
        else:
            raise envi.InvalidInstruction(
                    mesg="p_uncond (ontop=1): invalid instruction",
                    bytez=struct.pack("<I", opval), va=va)
    elif optop == 2:
        if (opval & 0xfe5f0f00) == 0xf84d0500:
            #save return state (basically, store LR and SPSR to the stack that R13 points to)
            pu_w_ = (opval>>20) & 0x1f
            mnem = "srs"
            flags = ((pu_w_>>3)<<(IF_DAIB_SHFT)) | IF_DA
            mode = opval & 0x1f
            #reg_list = ( 1<<14 | 1<<SPSR )
            if pu_w_ & 2:    # base_reg update
                flags |= IF_W
           
            # base_reg = R13
            # reg_list = R14 and SPSR
            olist = (
                #ArmRegListOper(reg_list, pu_w_),
                ArmModeOper(mode, (pu_w_>>1)&1),
            )
            opcode = IENC_UNCOND_SRS
            return (opcode, mnem, olist, flags)
        #elif (opval & 0xfe500f00) == 0xf8100a00:       # this is too restrictive, although does weed out oddballs.  what does "Should Be Zero" really *want* to mean?
        elif (opval & 0xfe500000) == 0xf8100000:
            #rfe
            pu = (opval>>23) & 3
            mnem = "rfe"
            flags = (pu<<(IF_DAIB_SHFT)) | IF_DA
            Rn = (opval>>16) & 0xf
            
            olist = (
                ArmRegOper(Rn, va=va),
            )
            opcode = IENC_UNCOND_RFE
            return (opcode, mnem, olist, flags)

        elif (opval & 0xfe000000) == 0xfa000000:
            #blx
            mnem = "blx"
            h = (opval>>23) & 2
            imm_offset = e_bits.signed(opval, 3) + h
            
            olist = (
                ArmPcOffsetOper(imm_offset, va),
            )
            
            opcode = INS_BLX           #should this be IENC_UNCOND_BLX?
            return (opcode, mnem, olist, 0)
        else:
            raise envi.InvalidInstruction(
                    mesg="p_uncond (ontop=2): invalid instruction",
                    bytez=struct.pack("<I", opval), va=va)
    else:
        if (opval & 0xffe00000) == 0xfc400000:
            #MRCC2/MRRC2
            Rn = (opval>>16) & 0xf
            Rd = (opval>>12) & 0xf
            cp_num = (opval>>8) & 0xf
            opcode = (opval>>4) & 0xf
            CRm = opval & 0xf
            mnem = mcrr2_mnem[(opval>>20) & 1]
                
            olist = (
                ArmCoprocOper(cp_num),
                ArmCoprocOpcodeOper(opcode),
                ArmRegOper(Rd, va=va),
                ArmRegOper(Rn, va=va),
                ArmCoprocRegOper(CRm),
            )
            opcode = IENC_COPROC_RREG_XFER<<16
            return (opcode, mnem, olist, 0)
            
        elif (opval & 0xfe000000) == 0xfc000000:
            #stc2/ldc2
            punwl = (opval>>20) & 0x1f
            Rn = (opval>>16) & 0xf
            CRd = (opval>>12) & 0xf
            cp_num = (opval>>8) & 0xf
            offset = opval & 0xff

            if punwl & 4:   # L
                iflags = IF_L
            else:
                iflags = 0

            olist = (
                ArmCoprocOper(cp_num),
                ArmCoprocRegOper(CRd),
                ArmImmOffsetOper(Rn, offset*4, va, pubwl=punwl, psize=psize),
            )
            
            opcode = (IENC_COPROC_LOAD << 16)
            return (opcode, ldc2_mnem[punwl&1], olist, iflags)

        elif (opval & 0xff000010) == 0xfe000000:
            #coproc dp (cdp2)
            return p_coproc_dp(opval, va)
        elif (opval & 0xff000010) == 0xfe000010:
            #mcr2/mrc2
            opcode1 = (opval>>21) & 0x7
            load = (opval>>20) & 1
            CRn = (opval>>16) & 0xf
            Rd = (opval>>12) & 0xf
            cp_num = (opval>>8) & 0xf
            opcode2 = (opval>>5) & 0x7
            CRm = opval & 0xf

            olist = (
                ArmCoprocOper(cp_num),
                ArmCoprocOpcodeOper(opcode1),
                ArmRegOper(Rd, va=va),
                ArmCoprocRegOper(CRn),
                ArmCoprocRegOper(CRm),
                ArmCoprocOpcodeOper(opcode2),
            )
            
            opcode = (IENC_COPROC_REG_XFER << 16)
            return (opcode, mcr2_mnem[load], olist, 0)
        else:
            raise envi.InvalidInstruction(
                    mesg="p_uncond (ontop=3): invalid instruction",
                    bytez=struct.pack("<I", opval), va=va)
    
####################################################################
# Table of the parser functions
ienc_parsers_tmp = [None for x in range(IENC_MAX)]

ienc_parsers_tmp[IENC_DP_IMM_SHIFT] =  p_dp_imm_shift
ienc_parsers_tmp[IENC_MISC] =   p_misc
ienc_parsers_tmp[IENC_MISC1] =   p_misc1
ienc_parsers_tmp[IENC_EXTRA_LOAD] =   p_extra_load_store
ienc_parsers_tmp[IENC_DP_REG_SHIFT] =   p_dp_reg_shift
ienc_parsers_tmp[IENC_MULT] =   p_mult
ienc_parsers_tmp[IENC_UNDEF] =   p_undef
ienc_parsers_tmp[IENC_MOV_IMM_STAT] =   p_mov_imm_stat
ienc_parsers_tmp[IENC_DP_IMM] =   p_dp_imm
ienc_parsers_tmp[IENC_LOAD_IMM_OFF] =   p_load_imm_off
ienc_parsers_tmp[IENC_LOAD_REG_OFF] =   p_load_reg_off
ienc_parsers_tmp[IENC_ARCH_UNDEF] =   p_arch_undef
ienc_parsers_tmp[IENC_LOAD_STORE_WORD_UBYTE] =   p_load_store_word_ubyte
ienc_parsers_tmp[IENC_MEDIA] =   p_media
ienc_parsers_tmp[IENC_LOAD_MULT] =   p_load_mult
ienc_parsers_tmp[IENC_BRANCH] =   p_branch
ienc_parsers_tmp[IENC_COPROC_RREG_XFER] = p_coproc_dbl_reg_xfer
ienc_parsers_tmp[IENC_COPROC_LOAD] =   p_coproc_load
ienc_parsers_tmp[IENC_COPROC_DP] =   p_coproc_dp
ienc_parsers_tmp[IENC_COPROC_REG_XFER] =   p_coproc_reg_xfer
ienc_parsers_tmp[IENC_SWINT] =    p_swint
ienc_parsers_tmp[IENC_UNCOND] = p_uncond

ienc_parsers = tuple(ienc_parsers_tmp)

####################################################################

# the primary table is index'd by the 3 bits following the
# conditional and are structured as follows:
# ( ENC, nexttable )
# If ENC != None, those 3 bits were enough for us to know the
# encoding type, otherwise move on to the second table.

# The secondary tables have the format:
# (mask, value, ENC).  If the opcode is masked with "mask"
# resulting in "value" we have found the instruction encoding.
# NOTE: All entries in these tables *must* be from most specific
# to least!

# Table for initial 3 bit == 0
s_0_table = (
    # Order is critical here...
    (0b00000001100100000000000000010000, 0b00000001000000000000000000000000, IENC_MISC),
    (0b00000000000000000000000000010000, 0b00000000000000000000000000000000, IENC_DP_IMM_SHIFT),
    (0b00000001100100000000000010010000, 0b00000001000000000000000000010000, IENC_MISC1),
    (0b00000001000000000000000011110000, 0b00000000000000000000000010010000, IENC_MULT),
    (0b00000001001000000000000010010000, 0b00000001001000000000000010010000, IENC_EXTRA_LOAD),
    (0b00000000000000000000000010010000, 0b00000000000000000000000010010000, IENC_EXTRA_LOAD),
    (0b00000000000000000000000010010000, 0b00000000000000000000000000010000, IENC_DP_REG_SHIFT),
    (0,0, IENC_UNDEF),   #catch-all
)

s_1_table = (
    (0b00001111101100000000000000000000, 0b00000011001000000000000000000000, IENC_MOV_IMM_STAT),
    (0b00001111111100000000000000000000, 0b00000011000000000000000000000000, IENC_DP_MOVW),
    (0b00001111111100000000000000000000, 0b00000011010000000000000000000000, IENC_DP_MOVT),
    (0b00001111101100000000000000000000, 0b00000011001000000000000000000000, IENC_DP_MSR_IMM),
    (0b00001110000000000000000000000000, 0b00000010000000000000000000000000, IENC_DP_IMM),
    (0, 0, IENC_UNDEF),
)

s_3_table = (
    (0b00000001111100000000000011110000, 0b00000001111100000000000011110000, IENC_ARCH_UNDEF),
    (0b00001110000000000000000000010000, 0b00000110000000000000000000000000, IENC_LOAD_STORE_WORD_UBYTE),
    (0b00001110000000000000000000010000, 0b00000110000000000000000000010000, IENC_MEDIA),
    (0,0, IENC_LOAD_REG_OFF),
)

s_6_table = (
    (0b00001111111000000000000000000000, 0b00001100010000000000000000000000, IENC_COPROC_RREG_XFER),
    (0b00001110000000000000000000000000, 0b00001100000000000000000000000000, IENC_COPROC_LOAD),
)

s_7_table = (
    (0b00000001000000000000000000000000, 0b00000001000000000000000000000000, IENC_SWINT),
    (0b00000001000000000000000000010000, 0b00000000000000000000000000010000, IENC_COPROC_REG_XFER),
    (0, 0, IENC_COPROC_DP),
)

# Initial 3 (non conditional) primary table
inittable = [
    (None, s_0_table),
    (None, s_1_table),
    (IENC_LOAD_IMM_OFF, None), # Load or store an immediate
    (None, s_3_table),
    (IENC_LOAD_MULT, None),
    (IENC_BRANCH, None),
    (None, s_6_table),
    (None, s_7_table),
    (IENC_UNCOND, None),
]

# FIXME for emulation...
#def s_lsl(val, shval):
    #pass

#def s_lsr(val, shval):
    #pass

# These are indexed by the 2 bit "shift" value in some DP encodings
#shift_handlers = (
    #s_lsl,
    #s_lsr,
    #s_asr,
    #s_ror,
#)

endian_names = ("le","be")

#FIXME IF_NOFALL (and other envi flags)

class ArmOpcode(envi.Opcode):
    _def_arch = envi.ARCH_ARMV7

    def __hash__(self):
        return int(hash(self.mnem) ^ (self.size << 4))

    def __len__(self):
        return int(self.size)

    def getBranches(self, emu=None):
        """
        Return a list of tuples.  Each tuple contains the target VA of the
        branch, and a possible set of flags showing what type of branch it is.

        See the BR_FOO types for all the supported envi branch flags....
        Example: for bva,bflags in op.getBranches():
        """
        ret = []

        # if we aren't a NOFALL instruction, add the fallthrough branch
        if not self.iflags & envi.IF_NOFALL:
            ret.append((self.va + self.size, envi.BR_FALL | self._def_arch))
            #print "getBranches: next...", hex(self.va), self.size

        # FIXME if this is a move to PC god help us...
        flags = 0

        if self.prefixes != COND_AL:
            flags |= envi.BR_COND

        if self.opcode in ( INS_B, INS_BX, INS_BL, INS_BLX, INS_BCC ):
            oper = self.opers[0]

            # check for location being ODD
            operval = oper.getOperValue(self)
            if operval == None:
                # probably a branch to a register.  just return.
                return ret

            if self.opcode in (INS_BLX, INS_BX):
                if operval & 3:
                    flags |= envi.ARCH_THUMB16
                else:
                    flags |= envi.ARCH_ARM

            # if we don't know that it's thumb, default to "ARCH_DEFAULT"
            else:
                flags |= self._def_arch


            #operval &= 0xfffffffe           # this has to work for both arm and thumb
            if self.iflags & envi.IF_CALL:
                flags |= envi.BR_PROC
            ret.append((operval, flags))

        return ret

    def getOperValue(self, idx, emu=None):
        oper = self.opers[idx]
        return oper.getOperValue(self, emu=emu)

    S_FLAG_MASK = IF_PSR_S | IF_PSR_S_SIL
    
    def render(self, mcanv):
        """
        Render this opcode to the specified memory canvas
        """
        mnem = self.mnem + cond_codes.get(self.prefixes)
        daib_flags = self.iflags & IF_DAIB_MASK
        if self.iflags & IF_L:
            mnem += 'l'
        elif (self.iflags & self.S_FLAG_MASK) == IF_PSR_S:
            mnem += 's'
        elif daib_flags > 0:
            idx = ((daib_flags)>>(IF_DAIB_SHFT)) 
            mnem += daib[idx]
        else:
            if self.iflags & IF_S:
                mnem += 's'
            if self.iflags & IF_D:
                mnem += 'd'
            if self.iflags & IF_B:
                mnem += 'b'
            if self.iflags & IF_H:
                mnem += 'h'
            if self.iflags & IF_T: # removed el
                mnem += 't'

            if self.iflags & IF_S32F64:
                mnem += '.s32.f64'
            elif self.iflags & IF_S32F32:
                mnem += '.s32.f32'
            elif self.iflags & IF_U32F64:
                mnem += '.u32.f64'
            elif self.iflags & IF_U32F32:
                mnem += '.u32.f32'
            elif self.iflags & IF_F64S32:
                mnem += '.f64.s32'
            elif self.iflags & IF_F64U32:
                mnem += '.f64.u32'
            elif self.iflags & IF_F32S32:
                mnem += '.f32.s32'
            elif self.iflags & IF_F32U32:
                mnem += '.f32.u32'
            elif self.iflags & IF_F3264:
                mnem += '.f32.f64'
            elif self.iflags & IF_F6432:
                mnem += '.f64.f32'
            elif self.iflags & IF_F1632:
                mnem += '.f16.f32'
            elif self.iflags & IF_F3216:
                mnem += '.f32.f16'
            elif self.iflags & IF_F32:
                mnem += '.f32'
            elif self.iflags & IF_F64:
                mnem += '.f64'
        #FIXME: Advanced SIMD modifiers (IF_V*)
        if self.iflags & IF_THUMB32:
            mnem += ".w"

        mcanv.addNameText(mnem, typename="mnemonic")
        mcanv.addText(" ")

        # Allow each of our operands to render
        imax = len(self.opers)
        lasti = imax - 1
        for i in xrange(imax):
            oper = self.opers[i]
            oper.render(mcanv, self, i)
            if i != lasti:
                mcanv.addText(",")
        #if self.iflags & IF_W:     # handled in operand.  still keeping flag to indicate this instruction writes back
        #    mcanc.addText(" !")

    def __repr__(self):
        mnem = self.mnem + cond_codes.get(self.prefixes)
        daib_flags = self.iflags & IF_DAIB_MASK
        if self.iflags & IF_L:
            mnem += 'l'
        elif (self.iflags & self.S_FLAG_MASK) == IF_PSR_S:
            mnem += 's'
        elif daib_flags > 0:
            idx = ((daib_flags)>>(IF_DAIB_SHFT)) 
            mnem += daib[idx]
        else:
            if self.iflags & IF_S:
                mnem += 's'
            if self.iflags & IF_D:
                mnem += 'd'
            if self.iflags & IF_B:
                mnem += 'b'
            if self.iflags & IF_H:
                mnem += 'h'
            if self.iflags & IF_T: #removed el
                mnem += 't'
            if self.iflags & IF_F32:
                mnem += '.f32'
            elif self.iflags & IF_F64:
                mnem += '.f64'
        if self.iflags & IF_THUMB32:
            mnem += ".w"
        
        x = []
        
        for o in self.opers:
            x.append(o.repr(self))
        #if self.iflags & IF_W:     # handled in operand.  still keeping flag to indicate this instruction writes back
        #    x[-1] += " !"      
        return mnem + " " + ", ".join(x)

class ArmOperand(envi.Operand):
    tsize = 4
    def involvesPC(self):
        return False

    def getOperAddr(self, op, emu=None):
        return None

class ArmRegOper(ArmOperand):
    ''' register operand.  see "addressing mode 1 - data processing operands - register" '''

    def __init__(self, reg, va=0, oflags=0):
        self.va = va
        self.reg = reg
        self.oflags = oflags

    def __eq__(self, oper):
        if not isinstance(oper, self.__class__):
            return False
        if self.reg != oper.reg:
            return False
        if self.oflags != oper.oflags:
            return False
        return True
    
    def involvesPC(self):
        return self.reg == 15

    def isDeref(self):
        return False

    def getOperValue(self, op, emu=None):
        if self.reg == REG_PC:
            return self.va  # FIXME: is this modified?  or do we need to att # to this?

        if emu == None:
            return None
        return emu.getRegister(self.reg)

    def setOperValue(self, op, emu=None, val=None):
        if emu == None:
            return None
        emu.setRegister(self.reg, val)

    def render(self, mcanv, op, idx):
        rname = rctx.getRegisterName(self.reg)
        mcanv.addNameText(rname, typename='registers')
        if self.oflags & OF_W:
            mcanv.addText( "!" )


    def repr(self, op):
        rname = rctx.getRegisterName(self.reg)
        if self.oflags & OF_W:
            rname += "!"
        return rname

class ArmRegShiftRegOper(ArmOperand):
    ''' register shift operand.  see "addressing mode 1 - data processing operands - * shift * by register" '''

    def __init__(self, reg, shtype, shreg):
        self.reg = reg
        self.shtype = shtype
        self.shreg = shreg

    def __eq__(self, oper):
        if not isinstance(oper, self.__class__):
            return False
        if self.reg != oper.reg:
            return False
        if self.shtype != oper.shtype:
            return False
        if self.shreg != oper.shreg:
            return False
        return True

    def involvesPC(self):
        return self.reg == 15

    def isDeref(self):
        return False

    def getOperValue(self, op, emu=None):
        if emu == None:
            return None
        return shifters[self.shtype](emu.getRegister(self.reg), emu.getRegister(self.shreg))

    def render(self, mcanv, op, idx):
        rname = arm_regs[self.reg][0]
        mcanv.addNameText(rname, typename='registers')
        mcanv.addText(', ')
        mcanv.addNameText(shift_names[self.shtype])
        mcanv.addText(' ')
        mcanv.addNameText(arm_regs[self.shreg][0], typename='registers')

    def repr(self, op):
        rname = arm_regs[self.reg][0]+","
        return " ".join([rname, shift_names[self.shtype], arm_regs[self.shreg][0]])

class ArmRegShiftImmOper(ArmOperand):
    ''' register shift immediate operand.  see "addressing mode 1 - data processing operands - * shift * by immediate" '''

    def __init__(self, reg, shtype, shimm, va):
        if shimm == 0:
            if shtype == S_ROR:
                shtype = S_RRX
            elif shtype == S_LSR or shtype == S_ASR:
                shimm = 32
        self.reg = reg
        self.shtype = shtype
        self.shimm = shimm
        self.va = va

    def __eq__(self, oper):
        if not isinstance(oper, self.__class__):
            return False
        if self.reg != oper.reg:
            return False
        if self.shtype != oper.shtype:
            return False
        if self.shimm != oper.shimm:
            return False
        return True

    def involvesPC(self):
        return self.reg == 15

    def isDeref(self):
        return False

    def getOperValue(self, op, emu=None):
        if self.reg == REG_PC:
            return shifters[self.shtype](self.va, self.shimm)

        if emu == None:
            return None
        return shifters[self.shtype](emu.getRegister(self.reg), self.shimm)

    def render(self, mcanv, op, idx):
        rname = arm_regs[self.reg][0]
        mcanv.addNameText(rname, typename='registers')
        if self.shimm != 0:
            mcanv.addText(', ')
            mcanv.addNameText(shift_names[self.shtype])
            mcanv.addText(' ')
            mcanv.addNameText('#%d' % self.shimm)
        elif self.shtype == S_RRX:
            mcanv.addText(', ')
            mcanv.addNameText(shift_names[self.shtype])

    def repr(self, op):
        rname = arm_regs[self.reg][0]
        retval = [ rname ]
        if self.shimm != 0:
            retval.append(", "+shift_names[self.shtype])
            retval.append("#%d"%self.shimm)
        elif self.shtype == S_RRX:
            retval.append(shift_names[self.shtype])
        return " ".join(retval)

class ArmImmOper(ArmOperand):
    ''' register operand.  see "addressing mode 1 - data processing operands - immediate" '''


    def __init__(self, val, shval=0, shtype=S_ROR, va=0):
        self.val = val
        self.shval = shval
        self.shtype = shtype

    def __eq__(self, oper):
        if not isinstance(oper, self.__class__):
            return False

        if self.getOperValue(None) != oper.getOperValue(None):
            return False

        return True

    def involvesPC(self):
        return False

    def isDeref(self):
        return False

    def isDiscrete(self):
        return True

    def getOperValue(self, op, emu=None):
        return shifters[self.shtype](self.val, self.shval)

    def render(self, mcanv, op, idx):
        val = self.getOperValue(op)
        mcanv.addNameText('#0x%.2x' % (val))

    def repr(self, op):
        val = self.getOperValue(op)
        return '#0x%.2x' % (val)

class ArmImmFPOper(ArmImmOper):
    def __init__(self, val, precision=0):
        self.val = val
        self.precision = precision

    def getOperValue(self, op, emu=None):
        return float(self.val)

    def render(self, mcanv, op, idx):
        val = self.getOperValue(op)
        mcanv.addNameText('#%.2f' % (val))

    def repr(self, op):
        val = self.getOperValue(op)
        return '#%.2f' % (val)


class ArmScaledOffsetOper(ArmOperand):
    ''' scaled offset operand.  see "addressing mode 2 - load and store word or unsigned byte - scaled register *" '''
    def __init__(self, base_reg, offset_reg, shtype, shval, va, pubwl=0, psize=4):
        if shval == 0:
            if shtype == S_ROR:
                shtype = S_RRX
            elif shtype == S_LSR or shtype == S_ASR:
                shval = 32
        self.base_reg = base_reg
        self.offset_reg = offset_reg
        self.shtype = shtype
        self.shval = shval
        self.pubwl = pubwl
        self.psize = psize
        self.va = va

        b = (self.pubwl >> 2) & 1
        self.tsize = (4,1)[b]
        #print "TESTME: ArmScaledOffsetOper at 0x%x" % va

    def __eq__(self, oper):
        if not isinstance(oper, self.__class__):
            return False
        if self.base_reg != oper.base_reg:
            return False
        if self.offset_reg != oper.offset_reg:
            return False
        if self.shtype != oper.shtype:
            return False
        if self.shval != oper.shval:
            return False
        if self.pubwl != oper.pubwl:
            return False
        if self.psize != oper.psize:
            return False
        return True

    def involvesPC(self):
        return self.base_reg == 15

    def isDeref(self):
        return True

    def getOperValue(self, op, emu=None):
        if emu == None:
            return None

        addr = self.getOperAddr(op, emu)
        return emu.readMemValue(addr, self.tsize)

    def setOperValue(self, op, emu=None, val=None):
        # can't survive without an emulator
        if emu == None:
            return None

        addr = self.getOperAddr(op, emu)
        emu.writeMemValue(addr, val, self.tsize)

    def getOperAddr(self, op, emu=None):
        if emu == None:
            return None

        Rn = emu.getRegister(self.base_reg)

        pom = (-1, 1)[(self.pubwl>>3)&1]
        addval = shifters[self.shtype]( emu.getRegister( self.offset_reg ), self.shval )
        # if U==0, subtract
        addval *= pom

        addr = (Rn + addval) & e_bits.u_maxes[self.psize]

        # if pre-indexed, we incremement/decrement the register before determining the OperAddr
        if (self.pubwl & 0x12 == 0x12):
            # pre-indexed...
            if emu._forrealz: emu.setRegister( self.base_reg, addr )
            return addr

        elif (self.pubwl & 0x12 == 0):
            # post-indexed... still write it but return the original value
            if emu._forrealz: emu.setRegister( self.base_reg, addr )
            return Rn

        # non-indexed...  just return the addr, update nothing
        return addr

    def render(self, mcanv, op, idx):
        pom = ('-','')[(self.pubwl>>3)&1]
        idxing = self.pubwl & 0x12
        basereg = arm_regs[self.base_reg][0]
        offreg = arm_regs[self.offset_reg][0]
        shname = shift_names[self.shtype]

        mcanv.addText('[')
        mcanv.addNameText(basereg, typename='registers')
        if (idxing&0x10) == 0:
            mcanv.addText('], ')
        else:
            mcanv.addText(', ')
        mcanv.addText(pom)
        mcanv.addNameText(offreg, typename='registers')
        mcanv.addText(' ')
        if self.shval != 0:
            mcanv.addNameText(shname)
            mcanv.addText(' ')
            mcanv.addNameText('#%d' % self.shval)
        if idxing == 0x10:
            mcanv.addText(']')
        elif idxing != 0:
            mcanv.addText(']!')

    def repr(self, op):
        pom = ('-','')[(self.pubwl>>3)&1]
        idxing = self.pubwl & 0x12
        basereg = arm_regs[self.base_reg][0]
        offreg = arm_regs[self.offset_reg][0]
        shname = shift_names[self.shtype]
        if self.shval != 0:
            shval = ", %s #%d"%(shname,self.shval)
        elif self.shtype == S_RRX:
            shval = shname
        else:
            shval = ""
        if (idxing&0x10) == 0:         # post-indexed
            tname = '[%s], %s%s %s' % (basereg, pom, offreg, shval)
        elif idxing == 0x10:
            tname = '[%s, %s%s %s]' % (basereg, pom, offreg, shval)
        else:               # pre-indexed
            tname = '[%s, %s%s %s]!' % (basereg, pom, offreg, shval)
        return tname

class ArmRegOffsetOper(ArmOperand):
    ''' register offset operand.  see "addressing mode 2 - load and store word or unsigned byte - register *" 
    dereference address mode using the combination of two register values '''
    def __init__(self, base_reg, offset_reg, va, pubwl=0, psize=4):
        self.base_reg = base_reg
        self.offset_reg = offset_reg
        self.pubwl = pubwl
        self.psize = psize

        b = (self.pubwl >> 2) & 1
        self.tsize = (4,1)[b]
        print "TESTME: ArmRegOffsetOper at 0x%x" % va

    def __eq__(self, oper):
        if not isinstance(oper, self.__class__):
            return False
        if self.base_reg != oper.base_reg:
            return False
        if self.offset_reg != oper.offset_reg:
            return False
        if self.pubwl != oper.pubwl:
            return False
        if self.psize != oper.psize:
            return False
        return True

    def involvesPC(self):
        return self.base_reg == 15

    def isDeref(self):
        return True

    def setOperValue(self, op, emu=None, val=None):
        if emu == None:
            return None

        addr = self.getOperAddr(op, emu)
        return emu.writeMemValue(addr, val, self.tsize)

    def getOperValue(self, op, emu=None):
        if emu == None:
            return None

        addr = self.getOperAddr(op, emu)
        return emu.readMemValue(addr, self.tsize)

    # FIXME: should identify whether we're in an emulator or being "analyzed".  should be forcible either way, but defaults should be to update in emulator.executeOpcode() and not in other
    def getOperAddr(self, op, emu=None):
        if emu == None:
            print "emu==None"
            return None

        pom = (-1, 1)[(self.pubwl>>3)&1]
        rn = emu.getRegister( self.base_reg )
        rm = emu.getRegister( self.offset_reg )

        addr = rn + (pom*rm) & e_bits.u_maxes[self.psize]

        # if pre-indexed, we incremement/decrement the register before determining the OperAddr
        if (self.pubwl & 0x12 == 0x12):     # pre-indexed...
            if emu._forrealz: emu.setRegister( self.base_reg, addr)
            return addr

        elif (self.pubwl & 0x12 == 0):      # post-indexed... still write it but return the original value
            if emu._forrealz: emu.setRegister( self.base_reg, addr )
            return rn

        # plain jane just return the calculated address... no updates are necessary
        return addr

    def render(self, mcanv, op, idx):
        pom = ('-','')[(self.pubwl>>3)&1]
        idxing = self.pubwl & 0x12
        basereg = rctx.getRegisterName(self.base_reg)
        offreg = rctx.getRegisterName(self.offset_reg)

        mcanv.addText('[')
        mcanv.addNameText(basereg, typename='registers')
        if (idxing&0x10) == 0:
            mcanv.addText('] ')
        else:
            mcanv.addText(', ')
        mcanv.addText(pom)
        mcanv.addNameText(offreg, typename='registers')
        if idxing == 0x10:
            mcanv.addText(']')
        elif idxing&0x10 != 0:
            mcanv.addText(']!')

    def repr(self, op):
        pom = ('-','')[(self.pubwl>>3)&1]
        idxing = self.pubwl & 0x12
        basereg = rctx.getRegisterName(self.base_reg)
        offreg = rctx.getRegisterName(self.offset_reg)
        if (idxing&0x10) == 0:         # post-indexed
            tname = '[%s], %s%s' % (basereg, pom, offreg)
        elif idxing == 0x10:  # offset addressing, not updated
            tname = '[%s, %s%s]' % (basereg, pom, offreg)
        else:               # pre-indexed
            tname = '[%s, %s%s]!' % (basereg, pom, offreg)
        return tname

class ArmImmOffsetOper(ArmOperand):
    ''' immediate offset operand.  see "addressing mode 2 - load and store word or unsigned byte - immediate *" 

    [ base_reg, offset ]

    possibly with indexing, pre/post for faster rolling through arrays and such
    if the base_reg is PC, we'll dig in and hopefully grab the data being referenced.
    '''
    def __init__(self, base_reg, offset, va, pubwl=8, psize=4):
        self.base_reg = base_reg
        self.offset = offset
        self.pubwl = pubwl
        self.psize = psize
        self.va = va

        b = (pubwl >> 2) & 1
        self.tsize = (4,1)[b]

    def __eq__(self, oper):
        if not isinstance(oper, self.__class__):
            return False
        if self.base_reg != oper.base_reg:
            return False
        if self.offset != oper.offset:
            return False
        if self.pubwl != oper.pubwl:
            return False
        if self.psize != oper.psize:
            return False
        return True

    def involvesPC(self):
        return self.base_reg == REG_PC

    def isDeref(self):
        return True

    def setOperValue(self, op, emu=None, val=None):
        # can't survive without an emulator
        if emu == None:
            return None

        addr = self.getOperAddr(op, emu)
        val &= e_bits.u_maxes[self.tsize]

        emu.writeMemValue(addr, val, self.tsize)

    def getOperValue(self, op, emu=None):
        # can't survive without an emulator
        if emu == None:
            return None

        addr = self.getOperAddr(op, emu)

        ret = emu.readMemValue(addr, self.tsize)
        return ret

    def getOperAddr(self, op, emu=None):
        # there are certain circumstances where we can survive without an emulator
        pubwl = self.pubwl >> 3
        u = pubwl & 1
        #tsize = self.tsize # to help cope with ldcl
        # if we don't have an emulator, we must be PC-based since we know it
        if self.base_reg == REG_PC:
            base = self.va
            #to handle lcdl. Override tsize to return proper address
            #if ((self.pubwl >>2) & 1) == 1:
            #    tsize =4
        elif emu == None:
            return None
        else:
            base = emu.getRegister(self.base_reg)

        if u:
            #addr = (base + self.offset) & e_bits.u_maxes[tsize]
            addr = (base + self.offset) & e_bits.u_maxes[self.psize]
        else:
            #addr = (base - self.offset) & e_bits.u_maxes[tsize]
            addr = (base - self.offset) & e_bits.u_maxes[self.psize]

        
        if (self.pubwl & 0x12) == 0x12:    # pre-indexed
            if (emu != None) and (emu._forrealz): emu.setRegister( self.base_reg, addr)
            return addr

        elif (self.pubwl & 0x12) == 0:     # post-indexed
            if (emu != None) and (emu._forrealz): emu.setRegister( self.base_reg, addr )
            return base

        return addr

    def render(self, mcanv, op, idx):
        u = (self.pubwl>>3)&1
        idxing = self.pubwl & 0x12
        basereg = arm_regs[self.base_reg][0]
        if self.base_reg == REG_PC:

            mcanv.addText('[')

            addr = self.getOperAddr(op, mcanv.mem)    # only works without an emulator because we've already verified base_reg is PC

            if mcanv.mem.isValidPointer(addr):
                name = addrToName(mcanv, addr)
                mcanv.addVaText(name, addr)
            else:
                mcanv.addVaText('#0x%.8x' % addr, addr)
            mcanv.addText(']')

            value = self.getOperValue(op, mcanv.mem)
            if value != None:
                mcanv.addText("\t; ")
                if mcanv.mem.isValidPointer(value):
                    name = addrToName(mcanv, value)
                    mcanv.addVaText(name, value)
                else:
                    mcanv.addNameText("0x%x" % value)

            # FIXME: is there any chance of us doing indexing on PC?!?
            # ldcl literal trips this in some cases - leaving for now
            if idxing != 0x10:
                print "OMJ! indexing on the program counter!"
        else:
            pom = ('-','')[u]
            mcanv.addText('[')
            mcanv.addNameText(basereg, typename='registers')
            if self.offset == 0:
                mcanv.addText(']')
            else:
                if (idxing&0x10) == 0:
                    mcanv.addText('] ')
                else:
                    mcanv.addText(', ')

                mcanv.addNameText('#%s0x%x' % (pom,self.offset))

                if idxing == 0x10:
                    mcanv.addText(']')
                elif idxing != 0:
                    mcanv.addText(']!')

    def repr(self, op):
        u = (self.pubwl>>3)&1
        idxing = (self.pubwl) & 0x12
        basereg = arm_regs[self.base_reg][0]
        if self.base_reg == REG_PC:
            addr = self.getOperAddr(op)    # only works without an emulator because we've already verified base_reg is PC
            tname = "[#0x%x]" % addr
            # FIXME: is there any chance of us doing indexing on PC?!?
            # ldcl literal trips this in some cases - leaving for now - to check for other instances
            if idxing != 0x10:
                print "OMJ! indexing on the program counter!"
        else:
            pom = ('-','')[u]
            if self.offset != 0:
                offset = ", #%s0x%x"%(pom,self.offset)
            else:
                offset = ""
                
            if (idxing&0x10) == 0:         # post-indexed
                tname = '[%s]%s' % (basereg, offset)
            else:
                if idxing == 0x10:  # offset addressing, not updated
                    tname = '[%s%s]' % (basereg,offset)
                else:               # pre-indexed
                    tname = '[%s%s]!' % (basereg,offset)
        return tname

class ArmPcOffsetOper(ArmOperand):
    '''
    PC + imm_offset

    ArmImmOper but for Branches, not a dereference.  perhaps we can have ArmImmOper do all the things... but for now we have this.
    '''
    def __init__(self, val, va):
        self.val = val # depending on mode, this is reg/imm
        self.va = va

    def __eq__(self, oper):
        if not isinstance(oper, self.__class__):
            return False
        if self.val != oper.val:
            return False
        if self.va != oper.va:
            return False
        return True

    def involvesPC(self):
        return True

    def isDeref(self):
        return False

    def isDiscrete(self):
        return False

    def getOperValue(self, op, emu=None):
        return self.va + self.val

    def render(self, mcanv, op, idx):
        value = self.getOperValue(op)
        if mcanv.mem.isValidPointer(value):
            name = addrToName(mcanv, value)
            mcanv.addVaText(name, value)
        else:
            mcanv.addVaText('0x%.8x' % value, value)

    def repr(self, op):
        targ = self.getOperValue(op)
        tname = "0x%.8x" % targ
        return tname


psrs = ("CPSR", "SPSR", 'APSR', 'inval', 'inval', 'inval', 'inval', 'inval',)
fields = (None, 'c', 'x', 'cx', 's', 'cs', 'xs', 'cxs',  'f', 'fc', 'fx', 'fcx', 'fs', 'fcs', 'fxs', 'fcxs')

class ArmPgmStatRegOper(ArmOperand):
    def __init__(self, r, val=0, mask=0xffffffff):
        self.mask = mask
        self.val = val
        self.psr = r

    def __eq__(self, oper):
        if not isinstance(oper, self.__class__):
            return False
        if self.val != oper.val:
            return False
        if self.r != oper.r:
            return False
        return True

    def involvesPC(self):
        return False

    def isDeref(self):
        return False

    def getOperValue(self, op, emu=None):
        if emu == None:
            return None

        mode = emu.getProcMode()
        if self.psr == PSR_SPSR: # SPSR
            psr = emu.getSPSR(mode)
        else:
            psr = emu.getCPSR()

        return psr

    def setOperValue(self, op, emu=None, val=None):
        if emu == None:
            return None
        mode = emu.getProcMode()
        if self.psr == PSR_SPSR:    # SPSR
            psr = emu.getSPSR(mode)
            newpsr = psr & (~self.mask) | (val & self.mask)
            emu.setSPSR(mode, newpsr)

        #elif self.psr == PSR_APSR:    # APSR is an alias for CPSR
        #    psr = emu.getCPSR()
        #    newpsr = psr & (~self.mask) | (val & self.mask)
        #    emu.setCPSR(newpsr)

        else:           # CPSR
            psr = emu.getCPSR()
            newpsr = psr & (~self.mask) | (val & self.mask)
            emu.setCPSR(newpsr)

        return newpsr

    def render(self, mcanv, op, idx):
        field = fields[self.val]
        if field != None:
            psrstr = psrs[self.psr] + '_' + fields[self.val]
        else:
            psrstr = psrs[self.psr]

        mcanv.addNameText(psrstr, typename='registers')

    def repr(self, op):
        field = fields[self.val]
        if field != None:
            return psrs[self.psr] + '_' + fields[self.val]
        return psrs[self.psr]

    
class ArmEndianOper(ArmImmOper):
    def repr(self, op):
        return endian_names[self.val]

    def involvesPC(self):
        return False

    def isDeref(self):
        return False

    def getOperValue(self, op, emu=None):
        return self.val

class ArmRegListOper(ArmOperand):
    def __init__(self, val, oflags=0):
        self.val = val
        self.oflags = oflags

    def __eq__(self, oper):
        if not isinstance(oper, self.__class__):
            return False
        if self.val != oper.val:
            return False
        if self.oflags != oper.oflags:
            return False
        return True

    def involvesPC(self):
        return self.val & 0x80 == 0x80

    def isDeref(self):
        return False

    def render(self, mcanv, op, idx):
        mcanv.addText('{')
        regs = [arm_regs[l][0] for l in range(16) if (self.val & (1<<l))]
        for regidx in range(len(regs) - 1):
            reg = regs[regidx]
            mcanv.addNameText(reg, typename='registers')
            mcanv.addText(', ')
        mcanv.addNameText(regs[-1], typename='registers')
        mcanv.addText('}')
        if self.oflags & OF_UM:
            mcanv.addText('^')

    def getOperValue(self, op, emu=None):
        if emu == None:
            return None
        reglist = []
        for regidx in xrange(16):
            #FIXME: check processor mode (abort, system, user, etc... use banked registers?)
            if self.val & (1<<regidx):
                reg = emu.getRegister(regidx)
                reglist.append(reg)
        return reglist

    def repr(self, op):
            #fixed register list. Should be {r1, r2, r3 ..} not { r1 r2 r3 ..}
<<<<<<< HEAD
            cnt = 0
            s = [ "{" ]
            for l in xrange(16):
                if (self.val & (1<<l)):
                    cnt += 1
                    if cnt > 1:
                        s.append(', ')
                    s.append(arm_regs[l][0])
=======
            s = [ "{" ]
            regs = [arm_regs[l][0] for l in range(16) if (self.val & (1<<l))]
            s.append(', '.join(regs))
>>>>>>> 93122ec4
            s.append('}')
            if self.oflags & OF_UM:
                s.append('^')
            return "".join(s)
    
class ArmExtRegListOper(ArmOperand):
    def __init__(self, firstreg, count, size):
        self.firstreg = firstreg
        self.count = count
        self.size = size    # 0 or 1, meaning 32bit or 64bit

    def __eq__(self, oper):
        if not isinstance(oper, self.__class__):
            return False
        if self.firstreg != oper.firstreg:
            return False
        if self.count != oper.count:
            return False
        if self.size != oper.size:
            return False
        return True

    def isDeref(self):
        return True

    def render(self, mcanv, op, idx):
        regbase = ("S%d", "D%d")[self.size]
        mcanv.addText('{')
        for l in xrange(self.count):
            #vreg = REGS_VECTOR_BASE_IDX + self.firstreg + l
            #mcanv.addNameText(arm_regs[l][0], typename='registers')
            vreg = self.firstreg + l
            mcanv.addNameText(regbase % vreg, typename='registers')
            mcanv.addText(', ')

        mcanv.addText('}')

    def getOperValue(self, op, emu=None):
        '''
        Returns a list of the values in the targeted Extension Registers
        '''
        if emu == None:
            return None
        reglist = []
        for regidx in xrange(self.firstreg, self.firstreg + self.count):
            reg = emu.getRegister(REGS_VECTOR_BASE_IDX + regidx)
            reglist.append(reg)
        return reglist

    def setOperValue(self, op, vals, emu=None):
        '''
        Takes a list of values and places them in the targeted Extension Registers
        '''
        if emu == None:
            return None
        
        base = REGS_VECTOR_BASE_IDX + self.firstreg
        for vidx in range(len(vals)):
            emu.setRegister(base + vidx, vals[vidx])

    def repr(self, op):
        regbase = ("S%d", "D%d")[self.size]
        s = [ "{" ]
        for l in xrange(self.count):
            vreg = self.firstreg + l
            s.append(regbase % vreg)
            s.append(', ')

        s.append('}')
        return " ".join(s)
    
aif_flags = (None, 'f','i','if','a','af','ai','aif')
class ArmPSRFlagsOper(ArmOperand):
    def __init__(self, flags):
        self.flags = flags

    def __eq__(self, oper):
        if not isinstance(oper, self.__class__):
            return False
        if self.flags != oper.flags:
            return False
        return True

    def involvesPC(self):
        return False

    def isDeref(self):
        return False

    def getOperValue(self, op, emu=None):
        if emu == None:
            return None
        raise Exception("FIXME: Implement ArmPSRFlagsOper.getOperValue() (does it want to be a bitmask? or the actual value according to the PSR?)")
        return None # FIXME

    def repr(self, op):
        return aif_flags[self.flags]

class ArmCoprocOpcodeOper(ArmOperand):
    def __init__(self, val):
        self.val = val
        
    def __eq__(self, oper):
        if not isinstance(oper, self.__class__):
            return False
        if self.val != oper.val:
            return False
        return True

    def involvesPC(self):
        return False

    def isDeref(self):
        return False

    def getOperValue(self, op, emu=None):
        return self.val

    def repr(self, op):
        return "%d"%self.val

class ArmCoprocOper(ArmOperand):
    def __init__(self, val):
        self.val = val
        
    def __eq__(self, oper):
        if not isinstance(oper, self.__class__):
            return False
        if self.val != oper.val:
            return False
        return True

    def involvesPC(self):
        return False

    def isDeref(self):
        return False

    def getOperValue(self, op, emu=None):
        return self.val

    def repr(self, op):
        return "p%d"%self.val

class ArmCoprocRegOper(ArmOperand):
    def __init__(self, val, shtype=None, shval=None):
        self.val = val # depending on mode, this is reg/imm
        self.shval = shval
        self.shtype = shtype

    def __eq__(self, oper):
        if not isinstance(oper, self.__class__):
            return False
        if self.val != oper.val:
            return False
        if self.shval != oper.shval:
            return False
        if self.shtype != oper.shtype:
            return False
        return True

    def involvesPC(self):
        return False

    def isDeref(self):
        return False

    def getOperValue(self, op, emu=None):
        if emu == None:
            return None
        raise Exception("FIXME: Implement ArmCoprocRegOper.getOperValue()")
        return None # FIXME

    def repr(self, op):
        return "c%d"%self.val

#copied code from ArmImmOffsetOper - works but render is not correct. Not sure if can delete commented code yet
class ArmCoprocOption(ArmImmOffsetOper):
    def __init__(self, base_reg, offset, va, pubwl=8):
        self.base_reg = base_reg
        self.offset = offset
        self.pubwl = pubwl
        self.va = va
        b = (pubwl >> 2) & 1
        self.tsize = (4,1)[b]

    def render(self, mcanv, op, idx):
        basereg = arm_regs[self.base_reg][0]
        mcanv.addText('[')
        mcanv.addNameText(basereg, typename='registers')
        mcanv.addVaText('], {%s}' % self.offset)

    def repr(self, op):
        return '[%s], {%s}' % (arm_regs[self.base_reg][0],self.offset)

class ArmModeOper(ArmOperand):
    def __init__(self, mode, update=False):
        self.mode = mode
        self.update = update

    def __eq__(self, oper):
        if not isinstance(oper, self.__class__):
            return False
        if self.mode != oper.mode:
            return False
        if self.update != oper.update:
            return False
        return True

    def involvesPC(self):
        return False

    def isDeref(self):
        return False

    def getOperValue(self, op, emu=None):
        return None

    def repr(self, op):
        return proc_modes[0x10 | self.mode][PM_SNAME]

class ArmDbgHintOption(ArmOperand):
    def __init__(self, option):
        self.val = option

    def __eq__(self, oper):
        if not isinstance(oper, self.__class__):
            return False
        if self.val != oper.val:
            return False
        return True

    def involvesPC(self):
        return False

    def isDeref(self):
        return False

    def getOperValue(self, op, emu=None):
        return self.val

    def repr(self, op):
        return "#%d"%self.val


ENDIAN_LSB = 0
ENDIAN_MSB = 1

class ArmDisasm:
    fmt = None
    #This holds the current running Arm instruction version and mask
    _archVersionMask = ARCH_REVS['ARMv7A']

    def __init__(self, endian=ENDIAN_LSB, mask = 'ARMv7A'):
        self.setArchMask(mask)
        self.setEndian(endian)

    def setArchMask(self, key = 'ARMv7R'):
        ''' set arch version mask '''
        self._archVersionMask = ARCH_REVS.get(key,0)

    def getArchMask(self):
        return self._archVersionMask

    def setEndian(self, endian):
        self.fmt = ("<I", ">I")[endian]

    def disasm(self, bytez, offset, va):
        """
        Parse a sequence of bytes out into an envi.Opcode instance.
        """
        opbytes = bytez[offset:offset+4]
        opval, = struct.unpack(self.fmt, opbytes)

        cond = opval >> 28
        #Get opcode, base mnem, operator list and flags
        opcode, mnem, olist, flags = self.doDecode(va, opval, bytez, offset)
        # since our flags determine how the instruction is decoded later....  
        # performance-wise this should be set as the default value instead of 0, but this is cleaner
        #flags |= envi.ARCH_ARMV7

        # Ok...  if we're a non-conditional branch, *or* we manipulate PC unconditionally,
        # lets call ourself envi.IF_NOFALL
        if cond == COND_AL:                             # FIXME: this could backfire if COND_EXTENDED...
            if opcode in (INS_B, INS_BX):
                flags |= envi.IF_NOFALL

            elif (  len(olist) and 
                    isinstance(olist[0], ArmRegOper) and
                    olist[0].involvesPC() and 
                    (opcode & 0xffff) not in no_update_Rd ):       # FIXME: only want IF_NOFALL if it *writes* to PC!
                
                showop = True
                flags |= envi.IF_NOFALL

        else:
            flags |= envi.IF_COND


        # FIXME conditionals are currently plumbed as "prefixes".  Perhaps normalize to that...
        #op = stemCell(va, opcode, mnem, cond, 4, olist, flags)
        op = ArmOpcode(va, opcode, mnem, cond, 4, olist, flags)
        return op
        
    def doDecode(self, va, opval, bytez, offset):
        '''
        Actually do the parsing.  This function uses opval for all parsing.
        '''
        cond = opval >> 28

        # Begin the table lookup sequence with the first 3 non-cond bits
        encfam = (opval >> 25) & 0x7
        #print "encode family =", encfam
        if cond == COND_EXTENDED:
            enc = IENC_UNCOND

        else:

            enc,nexttab = inittable[encfam]
            if nexttab != None: # we have to sub-parse...
                for mask,val,penc in nexttab:
                    #print "penc", penc
                    if (opval & mask) == val:
                        enc = penc
                        break

        # If we don't know the encoding by here, we never will ;)
        if enc == None:
            raise envi.InvalidInstruction(mesg="No encoding found!",
                    bytez=bytez[offset:offset+4], va=va)

        #print "ienc_parser index, routine: %d, %s" % (enc, ienc_parsers[enc])
        opcode, mnem, olist, flags = ienc_parsers[enc](opval, va+8)
        return opcode, mnem, olist, flags


if __name__ == '__main__':
    import envi.archs
    envi.archs.dismain( ArmDisasm() )<|MERGE_RESOLUTION|>--- conflicted
+++ resolved
@@ -159,10 +159,6 @@
 dp_mnem = ("and","eor","sub","rsb","add","adc","sbc","rsc","tst","teq","cmp","cmn","orr","mov","bic","mvn",
         "adr")  # added
 
-<<<<<<< HEAD
-
-=======
->>>>>>> 93122ec4
 # FIXME: THIS IS FUGLY but sadly it works
 dp_noRn = (13,15)
 dp_noRd = (8,9,10,11)
@@ -867,6 +863,7 @@
         Rd = (opval>>12) & 0xf
         shift_imm = (opval>>7) & 0x1f
         Rm = opval & 0xf
+
         opcode = IENC_MEDIA_PACK + idx
         #don't have to have a shift
         if shift_imm > 0:
@@ -2413,20 +2410,9 @@
 
     def repr(self, op):
             #fixed register list. Should be {r1, r2, r3 ..} not { r1 r2 r3 ..}
-<<<<<<< HEAD
-            cnt = 0
-            s = [ "{" ]
-            for l in xrange(16):
-                if (self.val & (1<<l)):
-                    cnt += 1
-                    if cnt > 1:
-                        s.append(', ')
-                    s.append(arm_regs[l][0])
-=======
             s = [ "{" ]
             regs = [arm_regs[l][0] for l in range(16) if (self.val & (1<<l))]
             s.append(', '.join(regs))
->>>>>>> 93122ec4
             s.append('}')
             if self.oflags & OF_UM:
                 s.append('^')
