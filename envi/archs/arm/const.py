--- conflicted
+++ resolved
@@ -28,7 +28,7 @@
 REV_ALL_ARMv4  = (REV_ARMv4 | REV_ARMv4T)
 REV_ALL_ARMv5  = (REV_ARMv5 | REV_ARMv5T | REV_ARMv5E | REV_ARMv5J | REV_ARMv5TE)
 REV_ALL_ARMv6  = (REV_ARMv6 | REV_ARMv6T2 | REV_ARMv6M)
-REV_ALL_ARMv7  = (REV_ARMv7A | REV_ARMv7R | REV_ARMv7M | REV_ARMv7EM) 
+REV_ALL_ARMv7  = (REV_ARMv7A | REV_ARMv7R | REV_ARMv7M | REV_ARMv7EM)
 REV_ALL_ARMv8  = (REV_ARMv8A | REV_ARMv8R | REV_ARMv8M)
 
 #Todo - For easy instruction filtering add more like:
@@ -41,10 +41,10 @@
 REV_ALL_ARM = (REV_ALL_ARMv4 | REV_ALL_ARMv5 | REV_ALL_ARMv6 | REV_ALL_ARMv7 | REV_ALL_ARMv8)
 
 #Will be set below, THUMB16 up through v6 except v6T2, THUMB2 from v6T2 up, THUMBEE from v7 up.
-REV_THUMB16 = REV_THUMB2  = REV_THUMBEE = 0   
+REV_THUMB16 = REV_THUMB2  = REV_THUMBEE = 0
 
 ARCH_REVS = {}
-#Itterate through all REV_ARM values and setup related combo values 
+#Itterate through all REV_ARM values and setup related combo values
 for name, val in globals().items():
     if (not name.startswith('REV_ARM')):
         continue
@@ -247,7 +247,6 @@
 REG_SPSR_und = REG_OFFSET_UND + 17
 REG_SPSR_sys = REG_OFFSET_SYS + 17
 
-
 REG_PC = 0xf
 REG_LR = 0xe
 REG_SP = 0xd
@@ -275,10 +274,6 @@
 PM_SNAME  = 1
 PM_DESC   = 2
 PM_REGOFF = 3
-<<<<<<< HEAD
-PM_BANKED = 4
-PM_SPSR   = 5
-=======
 PM_REGCNT = 4
 PM_PSROFF   = 5
 PM_PRIVLVL  = 6
@@ -286,7 +281,6 @@
 PSR_APSR    = 2
 PSR_SPSR    = 1
 PSR_CPSR    = 0
->>>>>>> cb6885b9
 
 INST_ENC_DP_IMM = 0 # Data Processing Immediate Shift
 INST_ENC_MISC   = 1 # Misc Instructions
@@ -389,7 +383,7 @@
 INS_BLX     = IENC_UNCOND_BLX
 
 INS_SWI     = IENC_SWINT
- 
+
 # FIXME: must fit these into the numbering scheme
 INS_TB = 85
 INS_LDREX = 85
