"""
The initial arm module.
"""

import sys
import struct
import logging

import envi
import envi.bits as e_bits
from envi.const import *
from envi.archs.arm.regs import *
from envi.archs.arm import ArmModule
from envi.archs.arm.disasm import ArmRegOper

logger = logging.getLogger(__name__)


# CPU state (memory, regs inc SPSRs and banked registers)
# CPU mode  (User, FIQ, IRQ, supervisor, Abort, Undefined, System)
# 
# instruction code
# exception handler code
# FIXME: SPSR handling is not certain.  

# calling conventions
class ArmArchitectureProcedureCall(envi.CallingConvention):
    arg_def = [(CC_REG, REG_R0), (CC_REG, REG_R1), (CC_REG, REG_R2),
               (CC_REG, REG_R3), (CC_STACK_INF, 4), ]
    retaddr_def = (CC_REG, REG_R14)
    retval_def = (CC_REG, REG_R0)
    flags = CC_CALLEE_CLEANUP
    align = 8
    pad = 0


aapcs = ArmArchitectureProcedureCall()

<<<<<<< HEAD

class CoProcEmulator:  # useful for prototyping, but should be subclassed
    def __init__(self):
        pass

    def stc(self, parms):
        logger.info("CoProcEmu: stc(%r)", parms)

    def ldc(self, parms):
        logger.info("CoProcEmu: ldc(%r)", parms)

    def cdp(self, parms):
        logger.info("CoProcEmu: cdp(%r)", parms)

    def mcr(self, parms):
        logger.info("CoProcEmu: mcr(%r)", parms)

    def mcrr(self, parms):
        logger.info("CoProcEmu: mcrr(%r)", parms)

    def mrc(self, parms):
        logger.info("CoProcEmu: mrc(%r)", parms)

=======
class CoProcEmulator:       # useful for prototyping, but should be subclassed
    def __init__(self, ident):
        self.ident = ident

    def stc(self, parms):
        logger.info("CoProcEmu(%s): stc(%r)", self.ident, parms)
    def ldc(self, parms):
        logger.info("CoProcEmu(%s): ldc(%r)", self.ident, parms)
    def cdp(self, parms):
        logger.info("CoProcEmu(%s): cdp(%r)", self.ident, parms)
    def mcr(self, parms):
        logger.info("CoProcEmu(%s): mcr(%r)", self.ident, parms)
    def mcrr(self, parms):
        logger.info("CoProcEmu(%s): mcrr(%r)", self.ident, parms)
    def mrc(self, parms):
        logger.info("CoProcEmu(%s): mrc(%r)", self.ident, parms)
>>>>>>> cb6885b9
    def mrrc(self, parms):
        logger.info("CoProcEmu(%s): mrrc(%r)", self.ident, parms)


def _getRegIdx(idx, mode):
    if idx >= MAX_REGS:
        return idx
    ridx = idx + (mode * 17)  # account for different banks of registers
    ridx = reg_table[ridx]  # magic pointers allowing overlapping banks of registers
    return ridx


def c0000(flags):
    return flags & 4


def c0001(flags):
    return flags & 4 == 0


def c0010(flags):
    return flags & 2


def c0011(flags):
    return flags & 2 == 0


def c0100(flags):
    return flags & 8


def c0101(flags):
    return flags & 8 == 0


def c0110(flags):
    return flags & 1


def c0111(flags):
    return flags & 1 == 0


def c1000(flags):
    return (flags & 6) == 2


def c1001(flags):
<<<<<<< HEAD
    return (flags & c) in (0, 4, 6)  # C clear or Z set

=======
    return (flags & 0xc) in (0, 4, 6) # C clear or Z set
>>>>>>> cb6885b9

def c1010(flags):
    return (flags & 9) in (0, 9)  # N == V


def c1011(flags):
    return (flags & 9) in (1, 8)  # N != V


def c1100(flags):
    return (flags & 4) == 0 and (flags & 9) in (0, 9)  # Z==0, N==V


def c1101(flags):
    return (flags & 4) or (flags & 9) in (1, 8)  # Z==1 or N!=V (basically, "not c1100")


conditionals = [
    c0000,
    c0001,
    c0010,
    c0011,
    c0100,
    c0101,
    c0110,
    c0111,
    c1000,
    c1001,
    c1010,
    c1011,
    c1100,
    c1101,
]

<<<<<<< HEAD
=======

LSB_FMT = [0, 'B', '<H', 0, '<I', 0, 0, 0, '<Q',]
MSB_FMT = [0, 'B', '>H', 0, '>I', 0, 0, 0, '>Q',]
LSB_FMT_SIGNED = [0, 'b', '<h', 0, '<i', 0, 0, 0, '<q',]
MSB_FMT_SIGNED = [0, 'b', '>h', 0, '>i', 0, 0, 0, '>q',]

class ArmEmulator(ArmModule, ArmRegisterContext, envi.Emulator):
>>>>>>> cb6885b9

class ArmEmulator(ArmModule, ArmRegisterContext, envi.Emulator):
    def __init__(self):
        ArmModule.__init__(self)

        # FIXME: this should be None's, and added in for each real coproc... but this will work for now.
<<<<<<< HEAD
        self.coprocs = [CoProcEmulator() for x in range(16)]
=======
        self.coprocs = [CoProcEmulator(x) for x in xrange(16)]       
        self.int_handlers = [self.default_int_handler for x in range(100)]
>>>>>>> cb6885b9

        seglist = [(0, 0xffffffff) for x in range(6)]
        envi.Emulator.__init__(self, ArmModule())

        ArmRegisterContext.__init__(self)

        self.addCallingConvention("armcall", aapcs)

    def undefFlags(self):
        """
        Used in PDE.
        A flag setting operation has resulted in un-defined value.  Set
        the flags to un-defined as well.
        """
        self.setRegister(REG_FLAGS, None)

    def setFlag(self, which, state):
        flags = self.getCPSR()
        if state:
            flags |= which
        else:
            flags &= ~which
        self.setCPSR(flags)

    def getFlag(self, which):  # FIXME: CPSR?
        # if (flags_reg == None):
        #    flags_reg = proc_modes[self.getProcMode()][5]
        # flags = self.getRegister(flags_reg)
        flags = self.getCPSR()
        if flags is None:
            raise envi.PDEUndefinedFlag(self)
        return bool(flags & which)

    def readMemValue(self, addr, size):
        _bytes = self.readMemory(addr, size)
        if _bytes is None:
            return None
<<<<<<< HEAD
        # FIXME change this (and all uses of it) to passing in format...
        # FIXME: Remove byte check and possibly half-word check.  (possibly all but word?)
        if len(_bytes) != size:
            raise Exception("Read Gave Wrong Length At 0x%.8x (va: 0x%.8x wanted %d got %d)" % (
                            self.getProgramCounter(), addr, size, len(_bytes)))
        if size == 1:
            return struct.unpack("B", _bytes)[0]
        elif size == 2:
            return struct.unpack("<H", _bytes)[0]
        elif size == 4:
            return struct.unpack("<I", _bytes)[0]
        elif size == 8:
            return struct.unpack("<Q", _bytes)[0]

    def writeMemValue(self, addr, value, size):
        # FIXME change this (and all uses of it) to passing in format...
        # FIXME: Remove byte check and possibly half-word check.  (possibly all but word?)
        if size == 1:
            _bytes = struct.pack("B", value & 0xff)
        elif size == 2:
            _bytes = struct.pack("<H", value & 0xffff)
        elif size == 4:
            _bytes = struct.pack("<I", value & 0xffffffff)
        elif size == 8:
            _bytes = struct.pack("<Q", value & 0xffffffffffffffff)
        self.writeMemory(addr, _bytes)

    def readMemSignedValue(self, addr, size):
        # FIXME: Remove byte check and possibly half-word check.  (possibly all but word?)
=======
        if len(bytes) != size:
            raise Exception("Read Gave Wrong Length At 0x%.8x (va: 0x%.8x wanted %d got %d)" % (self.getProgramCounter(),addr, size, len(bytes)))

        endian_fmt = (LSB_FMT, MSB_FMT)[self.getEndian()]
        return struct.unpack(endian_fmt[size], bytes)[0]

    def writeMemValue(self, addr, value, size):
        endian_fmt = (LSB_FMT, MSB_FMT)[self.getEndian()]
        mask = e_bits.u_maxes[size]
        bytes = struct.pack(endian_fmt[size], (value & mask))
        self.writeMemory(addr, bytes)

    def readMemSignedValue(self, addr, size):
>>>>>>> cb6885b9
        bytes = self.readMemory(addr, size)
        if bytes is None:
            return None
        if len(bytes) != size:
            raise Exception("Read Gave Wrong Length At 0x%.8x (va: 0x%.8x wanted %d got %d)" % (self.getProgramCounter(),addr, size, len(bytes)))

        endian_fmt = (LSB_FMT_SIGNED, MSB_FMT_SIGNED)[self.getEndian()]
        return struct.unpack(endian_fmt[size], bytes)[0]

    def executeOpcode(self, op):
        # NOTE: If an opcode method returns
        #       other than None, that is the new eip
<<<<<<< HEAD
        x = None
        if op.prefixes >= 0xe or conditionals[op.prefixes](self.getRegister(REG_FLAGS) >> 28):
            meth = self.op_methods.get(op.mnem, None)
            if meth is None:
                raise envi.UnsupportedInstruction(self, op)
            x = meth(op)

        if x is None:
            pc = self.getProgramCounter()
            x = pc + op.size

        self.setProgramCounter(x)
=======
        try:
            self.setMeta('forrealz', True)
            x = None
            if op.prefixes >= 0xe or conditionals[op.prefixes](self.getRegister(REG_FLAGS)>>28):
                meth = self.op_methods.get(op.mnem, None)
                if meth == None:
                    raise envi.UnsupportedInstruction(self, op)
                x = meth(op)

            
            if x == None:
                pc = self.getProgramCounter()
                x = pc+op.size

            # should we set this to the odd address or even during thumb?  (debugger)
            self.setProgramCounter(x)
        finally:
            self.setMeta('forrealz', False)
>>>>>>> cb6885b9

    def doPush(self, val):
        esp = self.getRegister(REG_SP)
        esp -= 4
        self.writeMemValue(esp, val, 4)
        self.setRegister(REG_SP, esp)

    def doPop(self):
        esp = self.getRegister(REG_SP)
        val = self.readMemValue(esp, 4)
<<<<<<< HEAD
        self.setRegister(REG_SP, esp + 4)
=======
        self.setRegister(REG_SP, esp+4)
>>>>>>> cb6885b9
        return val

    def getProcMode(self):
        '''
        get current ARM processor mode.  see proc_modes (const.py)
        '''
        return self._rctx_vals[REG_CPSR] & 0x1f  # obfuscated for speed.  could call getCPSR but it's not as fast

    def getCPSR(self):
        '''
        return the Current Program Status Register.
        '''
        return self._rctx_vals[REG_CPSR]

    def setCPSR(self, psr, mask=0xffffffff):
        '''
        set the CPSR for the current ARM processor mode
        '''
        psr = self._rctx_vals[REG_CPSR] & (~mask) | (psr & mask)
        self._rctx_vals[REG_CPSR] = psr

    def getSPSR(self, mode):
        '''
        get the SPSR for the given ARM processor mode
        '''
        ridx = _getRegIdx(REG_OFFSET_CPSR, mode)
        return self._rctx_vals[ridx]

    def setSPSR(self, mode, psr, mask=0xffffffff):
        '''
        set the SPSR for the given ARM processor mode
        '''
        ridx = _getRegIdx(REG_OFFSET_CPSR, mode)
        psr = self._rctx_vals[REG_CPSR] & (~mask) | (psr & mask)
        self._rctx_vals[ridx] = psr

    def setProcMode(self, mode):
        '''
        set the current processor mode.  stored in CPSR
        '''
        # write current psr to the saved psr register for target mode
        # but not for USR or SYS modes, which don't have their own SPSR
        if mode not in (PM_usr, PM_sys):
            curSPSRidx = proc_modes[mode]
            self._rctx_vals[curSPSRidx] = self.getCPSR()

        # set current processor mode
        cpsr = self._rctx_vals[REG_CPSR] & 0xffffffe0
        self._rctx_vals[REG_CPSR] = cpsr | mode

    def getRegister(self, index, mode=None):
        """
        Return the current value of the specified register index.
        """
        if mode is None:
            mode = self.getProcMode() & 0xf
        else:
            mode &= 0xf

        idx = (index & 0xffff)
        ridx = _getRegIdx(idx, mode)
        if idx == index:
            return self._rctx_vals[ridx]

        offset = (index >> 24) & 0xff
        width = (index >> 16) & 0xff

        mask = (2 ** width) - 1
        return (self._rctx_vals[ridx] >> offset) & mask

    def setRegister(self, index, value, mode=None):
        """
        Set a register value by index.
        """
        if mode is None:
            mode = self.getProcMode() & 0xf
        else:
            mode &= 0xf

        self._rctx_dirty = True

        idx = (index & 0xffff)
        ridx = _getRegIdx(idx, mode)

        if idx == index:  # not a metaregister
            self._rctx_vals[ridx] = (
            value & self._rctx_masks[ridx])  # FIXME: hack.  should look up index in proc_modes dict?
            return

        # If we get here, it's a meta register index.
        # NOTE: offset/width are in bits...
        offset = (index >> 24) & 0xff
        width = (index >> 16) & 0xff

        # FIXME is it faster to generate or look thses up?
        mask = (2 ** width) - 1
        mask <<= offset

        # NOTE: basewidth is in *bits*
        basewidth = self._rctx_widths[ridx]
        basemask = (2 ** basewidth) - 1

        # cut a whole in basemask at the size/offset of mask
        finalmask = basemask ^ mask

        curval = self._rctx_vals[ridx]

        self._rctx_vals[ridx] = (curval & finalmask) | (value << offset)

    def integerSubtraction(self, op):
        """
        Do the core of integer subtraction but only *return* the
        resulting value rather than assigning it.
        (allows cmp and sub to use the same code)
        """
        # Src op gets sign extended to dst
        # FIXME account for same operand with zero result for PDE
        src1 = self.getOperValue(op, 1)
        src2 = self.getOperValue(op, 2)
        Sflag = op.iflags & IF_PSR_S

        if src1 is None or src2 is None:
            self.undefFlags()
            return None

        return self.intSubBase(src1, src2, Sflag)

    def AddWithCarry(self, src1, src2, carry=0, Sflag=0, rd=0):
        '''////AddWithCarry()
        ==============
        (bits(N), bit, bit) AddWithCarry(bits(N) x, bits(N) y, bit carry_in)
            unsigned_sum = UInt(x) + UInt(y) + UInt(carry_in);
            signed_sum = SInt(x) + SInt(y) + UInt(carry_in);
            result = unsigned_sum<N-1:0>; // same value as signed_sum<N-1:0>
            carry_out = if UInt(result) == unsigned_sum then '0' else '1';
            overflow = if SInt(result) == signed_sum then '0' else '1';
            return (result, carry_out, overflow);

        An important property of the AddWithCarry() function is that if:
        (result, carry_out, overflow) = AddWithCarry(x, NOT(y), carry_in)
        then:
        * if carry_in == '1', then result == x-y with:
            overflow == '1' if signed overflow occurred during the subtraction
            carry_out == '1' if unsigned borrow did not occur during the subtraction, that is, if x >= y
        * if carry_in == '0', then result == x-y-1 with:
            overflow == '1' if signed overflow occurred during the subtraction
            carry_out == '1' if unsigned borrow did not occur during the subtraction, that is, if x > y.

        Together, these mean that the carry_in and carry_out bits in AddWithCarry() calls can act as NOT borrow flags for
        subtractions as well as carry flags for additions.
        (@ we don't retrn carry-out and overflow, but set the flags here)
        '''
        udst = e_bits.unsigned(src1, 4)
        usrc = e_bits.unsigned(src2, 4)

        sdst = e_bits.signed(src1, 4)
        ssrc = e_bits.signed(src2, 4)

        ures = (udst + usrc + carry) & 0xffffffff
        sres = (sdst + ssrc + carry)
        result = ures & 0x7fffffff

        #newcarry = (ures != result)
        newcarry = (udst >= usrc)
        overflow = (sres != result)

        if Sflag:
            curmode = self.getProcMode() 
            if rd == 15:
                if(curmode != PM_sys and curmode != PM_usr):
                    self.setCPSR(self.getSPSR(curmode))
                else:
                    raise Exception("Messed up opcode...  adding to r15 from PM_usr or PM_sys")
            else:
                self.setFlag(PSR_N_bit, e_bits.is_signed(ures, 4))
                self.setFlag(PSR_Z_bit, not ures)
                self.setFlag(PSR_C_bit, newcarry)
                self.setFlag(PSR_V_bit, overflow)

        return ures

    def intSubBase(self, src1, src2, Sflag=0, rd=0):
        # So we can either do a BUNCH of crazyness with xor and shifting to
        # get the necessary flags here, *or* we can just do both a signed and
        # unsigned sub and use the results.

        udst = e_bits.unsigned(src1, 4)
        usrc = e_bits.unsigned(src2, 4)

        sdst = e_bits.signed(src1, 4)
        ssrc = e_bits.signed(src2, 4)

        ures = udst - usrc
        sres = sdst - ssrc

        if Sflag:
            curmode = self.getProcMode()
            if rd == 15:
                if curmode != PM_sys and curmode != PM_usr:
                    self.setCPSR(self.getSPSR(curmode))
                else:
                    raise Exception("Messed up opcode...  adding to r15 from PM_usr or PM_sys")
            self.setFlag(PSR_N_bit, e_bits.is_signed(ures, 4))
            self.setFlag(PSR_Z_bit, not ures)
            self.setFlag(PSR_C_bit, e_bits.is_unsigned_carry(ures, 4))
            self.setFlag(PSR_V_bit, e_bits.is_signed_overflow(sres, 4))

        return ures

    def logicalAnd(self, op):
        src1 = self.getOperValue(op, 1)
        src2 = self.getOperValue(op, 2)

        # PDE
        if src1 is None or src2 is None:
            self.undefFlags()
            self.setOperValue(op, 0, None)
            return

        res = src1 & src2

        if op.iflags & IF_S:
            self.setFlag(PSR_N_bit, 0)
            self.setFlag(PSR_Z_bit, not res)
            self.setFlag(PSR_C_bit, 0)
            self.setFlag(PSR_V_bit, 0)
        return res

    def interrupt(self, val):
        if val >= len(self.int_handlers):
            print("FIXME: Interrupt Handler %x is not handled") % val

        handler = self.int_handlers[val]
        handler(val)

    def default_int_handler(self, val):
        print("DEFAULT INTERRUPT HANDLER for Interrupt %d (called at 0x%x)" % (val, self.getProgramCounter()))
        print("Stack Dump:")
        sp = self.getStackCounter()
        for x in range(16):
            print("\t0x%x:\t0x%x" % (sp, self.readMemValue(sp, self.psize)))
            sp += self.psize

    def i_and(self, op):
        res = self.logicalAnd(op)
        self.setOperValue(op, 0, res)
<<<<<<< HEAD

=======
        
    def i_orr(self, op):
        val1 = self.getOperValue(op, 1)
        val2 = self.getOperValue(op, 2)
        val = val1 | val2
        self.setOperValue(op, 0, val)

        Sflag = op.iflags & IF_S # FIXME: IF_PSR_S???
        if Sflag:
            self.setFlag(PSR_N_bit, e_bits.is_signed(val, 4))
            self.setFlag(PSR_Z_bit, not val)
            self.setFlag(PSR_C_bit, e_bits.is_unsigned_carry(val, 4))
            self.setFlag(PSR_V_bit, e_bits.is_signed_overflow(val, 4))
        
>>>>>>> cb6885b9
    def i_stm(self, op):
        if len(op.opers) == 2:
            srcreg = op.opers[0].reg
            addr = self.getOperValue(op,0)
            regvals = self.getOperValue(op, 1)
            #regmask = op.opers[1].val
            updatereg = op.opers[0].oflags & OF_W
            flags = op.iflags
        else:
            srcreg = REG_SP
            addr = self.getStackCounter()
            oper = op.opers[0]
            if isinstance(oper, ArmRegOper):
                regvals = [ self.getOperValue(op, 0) ]
            else:
                regvals = self.getOperValue(op, 0)

            updatereg = 1
            flags = IF_DAIB_B

        pc = self.getRegister(REG_PC)       # store for later check

        addr = self.getRegister(srcreg)
        numregs = len(regvals)
        for vidx in range(numregs):
            if flags & IF_DAIB_B == IF_DAIB_B:
                if flags & IF_DAIB_I == IF_DAIB_I:
                    addr += 4
                    val = regvals[vidx]
                else:
                    addr -= 4
                    val = regvals[numregs-vidx-1]
                self.writeMemValue(addr, val, 4)
            else:
                if flags & IF_DAIB_I == IF_DAIB_I:
                    val = regvals[vidx]
                else:
                    val = regvals[numregs-vidx-1]

                self.writeMemValue(addr, val, 4)

                if flags & IF_DAIB_I == IF_DAIB_I:
                    addr += 4
                else:
                    addr -= 4

        if updatereg:
            self.setRegister(srcreg,addr)
        #FIXME: add "shared memory" functionality?  prolly just in strex which will be handled in i_strex
        # is the following necessary?  
        newpc = self.getRegister(REG_PC)    # check whether pc has changed
        if pc != newpc:
            return newpc

    i_stmia = i_stm
    i_push = i_stmia

    '''
    def i_push(self, op):
        srcreg = op.opers[0].reg
        addr = self.getOperValue(op, 0)
        regvals = self.getOperValue(op, 1)
        regmask = op.opers[1].val
        pc = self.getRegister(REG_PC)  # store for later check

        addr = self.getRegister(srcreg)
        for val in regvals:
            if op.iflags & IF_DAIB_B == IF_DAIB_B:
                if op.iflags & IF_DAIB_I == IF_DAIB_I:
                    addr += 4
                else:
                    addr -= 4
                self.writeMemValue(addr, val, 4)
            else:
                self.writeMemValue(addr, val, 4)
                if op.iflags & IF_DAIB_I == IF_DAIB_I:
                    addr += 4
                else:
                    addr -= 4

        if op.opers[0].oflags & OF_W:
            self.setRegister(srcreg, addr)
        # FIXME: add "shared memory" functionality?  prolly just in strex which will be handled in i_strex
        # is the following necessary?  
        newpc = self.getRegister(REG_PC)  # check whether pc has changed
        if pc != newpc:
            return newpc
'''


    def i_ldm(self, op):
        if len(op.opers) == 2:
            srcreg = op.opers[0].reg
            addr = self.getOperValue(op,0)
            #regmask = self.getOperValue(op,1)
            regmask = op.opers[1].val
            updatereg = op.opers[0].oflags & OF_W
            flags = op.iflags
        else:
            srcreg = REG_SP
            addr = self.getStackCounter()
            oper = op.opers[0]
            if isinstance(oper, ArmRegOper):
                regmask = (1<<oper.reg)

            else:
                regmask = op.opers[0].val
            updatereg = 1
            flags = IF_DAIB_I

        pc = self.getRegister(REG_PC)       # store for later check

        if flags & IF_DAIB_I == IF_DAIB_I:
            for reg in xrange(16):
                if (1<<reg) & regmask:
                    if flags & IF_DAIB_B == IF_DAIB_B:
                        addr += 4
                        regval = self.readMemValue(addr, 4)
                        self.setRegister(reg, regval)
                    else:
                        regval = self.readMemValue(addr, 4)
                        self.setRegister(reg, regval)
                        addr += 4
        else:
            for reg in xrange(15, -1, -1):
                if (1<<reg) & regmask:
                    if flags & IF_DAIB_B == IF_DAIB_B:
                        addr -= 4
                        regval = self.readMemValue(addr, 4)
                        self.setRegister(reg, regval)
                    else:
                        regval = self.readMemValue(addr, 4)
                        self.setRegister(reg, regval)
                        addr -= 4
        '''
        for reg in xrange(16):
            if (1<<reg) & regmask:
                if flags & IF_DAIB_B == IF_DAIB_B:
                    if flags & IF_DAIB_I == IF_DAIB_I:
                        addr += 4
                    else:
                        addr -= 4
                    regval = self.readMemValue(addr, 4)
                    self.setRegister(reg, regval)
                else:
                    regval = self.readMemValue(addr, 4)
                    self.setRegister(reg, regval)
                    if flags & IF_DAIB_I == IF_DAIB_I:
                        addr += 4
                    else:
                        addr -= 4
        '''
        if updatereg:
            self.setRegister(srcreg,addr)
        #FIXME: add "shared memory" functionality?  prolly just in ldrex which will be handled in i_ldrex
        # is the following necessary?  
        newpc = self.getRegister(REG_PC)    # check whether pc has changed
        if pc != newpc:
            return newpc

    i_ldmia = i_ldm
    i_pop = i_ldmia

    '''
    def i_pop(self, op):
        srcreg = op.opers[0].reg
        addr = self.getOperValue(op, 0)
        # regmask = self.getOperValue(op,1)
        regmask = op.opers[1].val
        pc = self.getRegister(REG_PC)  # store for later check

        for reg in range(16):
            if (1 << reg) & regmask:
                if op.iflags & IF_DAIB_B == IF_DAIB_B:
                    if op.iflags & IF_DAIB_I == IF_DAIB_I:
                        addr += 4
                    else:
                        addr -= 4
                    regval = self.readMemValue(addr, 4)
                    self.setRegister(reg, regval)
                else:
                    regval = self.readMemValue(addr, 4)
                    self.setRegister(reg, regval)
                    if op.iflags & IF_DAIB_I == IF_DAIB_I:
                        addr += 4
                    else:
                        addr -= 4
        if op.opers[0].oflags & OF_W:
            self.setRegister(srcreg, addr)
        # FIXME: add "shared memory" functionality?  prolly just in ldrex which will be handled in i_ldrex
        # is the following necessary?  
        newpc = self.getRegister(REG_PC)  # check whether pc has changed
        if pc != newpc:
            return newpc
        '''

    def i_ldr(self, op):
<<<<<<< HEAD
        # hint: covers ldr, ldrb, ldrbt, ldrd, ldrh, ldrsh, ldrsb, ldrt
        # (any instr where the syntax is ldr{condition}stuff)
=======
        # hint: covers ldr, ldrb, ldrbt, ldrd, ldrh, ldrsh, ldrsb, ldrt   (any instr where the syntax is ldr{condition}stuff)
        # need to check that t variants only allow non-priveleged access (ldrt, ldrht etc)
>>>>>>> cb6885b9
        val = self.getOperValue(op, 1)
        self.setOperValue(op, 0, val)
        if op.opers[0].reg == REG_PC:
            return val

    def i_mov(self, op):
        val = self.getOperValue(op, 1)
        self.setOperValue(op, 0, val)

    def i_movt(self, op):
        val = self.getOperValue(op, 1) << 16
        self.setOperValue(op, 0, val)

    '''def i_adr(self, op):
        val = self.getOperValue(op, 1)
        self.setOperValue(op, 0, val)

    def i_msr(self, op):
        val = self.getOperValue(op, 1)
        self.setOperValue(op, 0, val)
'''
    i_msr = i_mov
    i_adr = i_mov

    def i_mvn(self, op):
        val = self.getOperValue(op, 1)
        val ^= 0xffffffff
        self.setOperValue(op, 0, val)

    def i_str(self, op):
<<<<<<< HEAD
        # hint: covers str, strb, strbt, strd, strh, strsh, strsb, strt
        # (any instr where the syntax is str{condition}stuff)
=======
        # hint: covers str, strb, strbt, strd, strh, strsh, strsb, strt   (any instr where the syntax is str{condition}stuff)
        # need to check that t variants only allow non-priveleged access (strt, strht etc)
>>>>>>> cb6885b9
        val = self.getOperValue(op, 0)
        self.setOperValue(op, 1, val)

    def i_add(self, op):
<<<<<<< HEAD
        src1 = self.getOperValue(op, 1)
        src2 = self.getOperValue(op, 2)

        # FIXME PDE and flags
        if src1 is None or src2 is None:
=======
        if len(op.opers) == 3:
            src1 = self.getOperValue(op, 1)
            src2 = self.getOperValue(op, 2)
        else:
            src1 = self.getOperValue(op, 0)
            src2 = self.getOperValue(op, 1)
        
        #FIXME PDE and flags
        if src1 == None or src2 == None:
>>>>>>> cb6885b9
            self.undefFlags()
            self.setOperValue(op, 0, None)
            return

        dsize = op.opers[0].tsize
        ssize = op.opers[1].tsize

        usrc1 = e_bits.unsigned(src1, 4)
        usrc2 = e_bits.unsigned(src2, 4)
        ssrc1 = e_bits.signed(src1, 4)
        ssrc2 = e_bits.signed(src2, 4)

        ures = usrc1 + usrc2
        sres = ssrc1 + ssrc2

        self.setOperValue(op, 0, ures)

        curmode = self.getProcMode()
        if op.iflags & IF_S:
            if op.opers[0].reg == 15 and (curmode != PM_sys and curmode != PM_usr):
                self.setCPSR(self.getSPSR(curmode))
            else:
                raise Exception("Messed up opcode...  adding to r15 from PM_usr or PM_sys")
            self.setFlag(PSR_N_bit, e_bits.is_signed(ures, dsize))
            self.setFlag(PSR_Z_bit, not ures)
            self.setFlag(PSR_C_bit, e_bits.is_unsigned_carry(ures, dsize))
            self.setFlag(PSR_V_bit, e_bits.is_signed_overflow(sres, dsize))

    def i_adc(self, op):
        if len(op.opers) == 3:
            src1 = self.getOperValue(op, 1)
            src2 = self.getOperValue(op, 2)
        else:
            src1 = self.getOperValue(op, 0)
            src2 = self.getOperValue(op, 1)
        
        #FIXME PDE and flags
        if src1 == None or src2 == None:
            self.undefFlags()
            self.setOperValue(op, 0, None)
            return

        
        dsize = op.opers[0].tsize
        ssize = op.opers[1].tsize
        Carry = self.getFlag(PSR_C_bit)
        Sflag = op.iflags & IF_PSR_S
        ures = self.AddWithCarry(src1, src2, Carry, Sflag, op.opers[0].reg)

        self.setOperValue(op, 0, ures)

    def i_b(self, op):
        '''
        conditional branches (eg. bne) will be handled here
        '''
        return self.getOperValue(op, 0)

    def i_bl(self, op):
        self.setRegister(REG_LR, self.getRegister(REG_PC) + len(op))
        return self.getOperValue(op, 0)

    def i_bx(self, op):
        target = self.getOperValue(op, 0)
        self.setFlag(PSR_T_bit, target & 1)
        return target

    def i_blx(self, op):
        self.setRegister(REG_LR, self.getRegister(REG_PC) + len(op))
        target = self.getOperValue(op, 0)
        self.setFlag(PSR_T_bit, target & 1)
        return target

    def i_tst(self, op):
        src1 = self.getOperValue(op, 0)
        src2 = self.getOperValue(op, 1)

        dsize = op.opers[0].tsize
        ures = src1 & src2

        self.setFlag(PSR_N_bit, e_bits.is_signed(ures, dsize))
        self.setFlag(PSR_Z_bit, (0, 1)[ures == 0])
        self.setFlag(PSR_C_bit, e_bits.is_unsigned_carry(ures, dsize))
<<<<<<< HEAD
        # self.setFlag(PSR_V_bit, e_bits.is_signed_overflow(sres, dsize))

=======
        #self.setFlag(PSR_V_bit, e_bits.is_signed_overflow(sres, dsize))
        
    def i_teq(self, op):
        src1 = self.getOperValue(op, 0)
        src2 = self.getOperValue(op, 1)

        dsize = op.opers[0].tsize
        ures = src1 ^ src2

        self.setFlag(PSR_N_bit, e_bits.is_signed(ures, dsize))
        self.setFlag(PSR_Z_bit, (0,1)[ures==0])
        self.setFlag(PSR_C_bit, e_bits.is_unsigned_carry(ures, dsize))
        #self.setFlag(PSR_V_bit, e_bits.is_signed_overflow(sres, dsize))
        
>>>>>>> cb6885b9
    def i_rsb(self, op):
        src1 = self.getOperValue(op, 1)
        src2 = self.getOperValue(op, 2)

        # FIXME PDE and flags
        if src1 == None or src2 == None:
            self.undefFlags()
            self.setOperValue(op, 0, None)
            return

        dsize = op.opers[0].tsize
        ssize = op.opers[1].tsize

        usrc1 = e_bits.unsigned(src1, 4)
        usrc2 = e_bits.unsigned(src2, 4)
        ssrc1 = e_bits.signed(src1, 4)
        ssrc2 = e_bits.signed(src2, 4)

        ures = usrc2 - usrc1
        sres = ssrc2 - ssrc1

        self.setOperValue(op, 0, ures)

        curmode = self.getProcMode()
        if op.iflags & IF_S:
            if op.opers[0].reg == 15:
                if (curmode != PM_sys and curmode != PM_usr):
                    self.setCPSR(self.getSPSR(curmode))
                else:
                    raise Exception("Messed up opcode...  adding to r15 from PM_usr or PM_sys")
            self.setFlag(PSR_C_bit, e_bits.is_unsigned_carry(ures, dsize))
            self.setFlag(PSR_Z_bit, not ures)
            self.setFlag(PSR_N_bit, e_bits.is_signed(ures, dsize))
            self.setFlag(PSR_V_bit, e_bits.is_signed_overflow(sres, dsize))

    def i_rsb(self, op):
        # Src op gets sign extended to dst
        # FIXME account for same operand with zero result for PDE
        src1 = self.getOperValue(op, 1)
        src2 = self.getOperValue(op, 2)
        Sflag = op.iflags & IF_PSR_S

        if src1 == None or src2 == None:
            self.undefFlags()
            return None

        res = self.intSubBase(src2, src1, Sflag, op.opers[0].reg)
        self.setOperValue(op, 0, res)

    def i_rsc(self, op):
        # Src op gets sign extended to dst
        src1 = self.getOperValue(op, 1)
        src2 = self.getOperValue(op, 2)
        Sflag = op.iflags & IF_PSR_S
        Carry = self.getFlag(PSR_C_bit)

        mask = e_bits.u_maxes[op.opers[1].tsize]
        res = self.AddWithCarry(src2, mask ^ src1, Carry, Sflag, op.opers[0].reg)

        self.setOperValue(op, 0, res)

    def i_sub(self, op):
        # Src op gets sign extended to dst
        # FIXME account for same operand with zero result for PDE
        src1 = self.getOperValue(op, 1)
        src2 = self.getOperValue(op, 2)
        Sflag = op.iflags & IF_PSR_S

        if src1 == None or src2 == None:
            self.undefFlags()
            return None

        res = self.intSubBase(src1, src2, Sflag, op.opers[0].reg)
        self.setOperValue(op, 0, res)

    i_subs = i_sub

    def i_sbc(self, op):
        # Src op gets sign extended to dst
        src1 = self.getOperValue(op, 1)
        src2 = self.getOperValue(op, 2)
        Sflag = op.iflags & IF_PSR_S
        Carry = self.getFlag(PSR_C_bit)

        mask = e_bits.u_maxes[op.opers[1].tsize]
        res = self.AddWithCarry(src1, mask ^ src2, Carry, Sflag, op.opers[0].reg)

        self.setOperValue(op, 0, res)

    def i_eor(self, op):
        src1 = self.getOperValue(op, 1)
        src2 = self.getOperValue(op, 2)

        # FIXME PDE and flags
        if src1 == None or src2 == None:
            self.undefFlags()
            self.setOperValue(op, 0, None)
            return

        usrc1 = e_bits.unsigned(src1, 4)
        usrc2 = e_bits.unsigned(src2, 4)

        ures = usrc1 ^ usrc2

        self.setOperValue(op, 0, ures)

        curmode = self.getProcMode()
        if op.iflags & IF_S:
            if op.opers[0].reg == 15:
                if (curmode != PM_sys and curmode != PM_usr):
                    self.setCPSR(self.getSPSR(curmode))
                else:
                    raise Exception("Messed up opcode...  adding to r15 from PM_usr or PM_sys")
            self.setFlag(PSR_C_bit, e_bits.is_unsigned_carry(ures, 4))
            self.setFlag(PSR_Z_bit, not ures)
            self.setFlag(PSR_N_bit, e_bits.is_signed(ures, 4))
            self.setFlag(PSR_V_bit, e_bits.is_signed_overflow(sres, 4))

    def i_cmp(self, op):
        # Src op gets sign extended to dst
        src1 = self.getOperValue(op, 0)
        src2 = self.getOperValue(op, 1)
        Sflag = op.iflags & IF_PSR_S

        origeflags = self.getRegister(REG_CPSR)

        res2 = self.AddWithCarry(src1, 0xffffffff^src2, 1, Sflag, op.opers[0].reg)
        eflags2 = self.getRegister(REG_CPSR)

        #self.setRegister(REG_CPSR, origeflags)
        #res = self.intSubBase(src1, src2, Sflag, op.opers[0].reg)
        #eflags1 = self.getRegister(REG_CPSR)

        #if res != res2 or eflags1 != eflags2:
        #    print "==== uhoh: intSubBase and AddWithCarry methods differ!: 0x%x:  %s    %x ? %x  (%x / %x ? %x) "  %\
        #            (op.va, op, res, res2, origeflags, eflags1, eflags2)

    def i_cmn(self, op):
        # Src op gets sign extended to dst
        src1 = self.getOperValue(op, 0)
        src2 = self.getOperValue(op, 1)
        Sflag = op.iflags & IF_PSR_S

        origeflags = self.getRegister(REG_CPSR)

        res2 = self.AddWithCarry(src1, src2, 0, Sflag, op.opers[0].reg)
        eflags2 = self.getRegister(REG_CPSR)

        self.setRegister(REG_CPSR, origeflags)
        res = self.intSubBase(src1, src2, Sflag, op.opers[0].reg)
        eflags1 = self.getRegister(REG_CPSR)

        #if res != res2 or eflags1 != eflags2:
        #    print "==== uhoh: intSubBase and AddWithCarry methods differ!: 0x%x:  %s    %x ? %x  (%x / %x ? %x) "  %\
        #            (op.va, op, res, res2, origeflags, eflags1, eflags2)

    i_cmps = i_cmp

<<<<<<< HEAD
=======
    def i_bic(self, op):
        val = self.getOperValue(op, 1)
        const = self.getOperValue(op, 2)
        val &= ~const
        self.setOperValue(op, 0, val)

        Sflag = op.iflags & IF_S # FIXME: IF_PSR_S???
        if Sflag:
            self.setFlag(PSR_N_bit, e_bits.is_signed(val, 4))
            self.setFlag(PSR_Z_bit, not val)
            self.setFlag(PSR_C_bit, e_bits.is_unsigned_carry(val, 4))
            self.setFlag(PSR_V_bit, e_bits.is_signed_overflow(val, 4))

    def i_swi(self, op):
        # this causes a software interrupt.  we need a good way to handle interrupts
        self.interrupt(op.opers[0].val)

    def i_mul(self, op):
        Rn = self.getOperValue(op, 1)
        if len(op.opers) == 3:
            Rm = self.getOperValue(op, 2)
        else:
            Rm = self.getOperValue(op, 0)
        val = Rn * Rm
        self.setOperValue(op, 0, val)

        Sflag = op.iflags & IF_S
        if Sflag:
            self.setFlag(PSR_N_bit, e_bits.is_signed(val, 4))
            self.setFlag(PSR_Z_bit, not val)
            self.setFlag(PSR_C_bit, e_bits.is_unsigned_carry(val, 4))
            self.setFlag(PSR_V_bit, e_bits.is_signed_overflow(val, 4))


    def i_cbz(self, op):
        regval = op.getOperValue(0)
        imm32 = op.getOperValue(1)
        if not regval:
            return imm32

    def i_cbnz(self, op):
        regval = op.getOperValue(0)
        imm32 = op.getOperValue(1)
        if regval:
            return imm32

    def i_umull(self, op):
        print("FIXME: 0x%x: %s - in emu" % (op.va, op))
    def i_umlal(self, op):
        print("FIXME: 0x%x: %s - in emu" % (op.va, op))
    def i_smull(self, op):
        print("FIXME: 0x%x: %s - in emu" % (op.va, op))
    def i_umull(self, op):
        print("FIXME: 0x%x: %s - in emu" % (op.va, op))
    def i_umull(self, op):
        print("FIXME: 0x%x: %s - in emu" % (op.va, op))

    def i_pld2(self, op):
        print("FIXME: 0x%x: %s - in emu" % (op.va, op))

    def _getCoProc(self, cpnum):
        if cpnum > 15:
            raise Exception("Emu error: Attempting to access coproc %d (max: 15)" % cpnum)

        coproc = self.coprocs[cpnum]
        return coproc


>>>>>>> cb6885b9
    # Coprocessor Instructions
    def i_stc(self, op):
        cpnum = op.opers[0].val
        coproc = self._getCoProc(cpnum)
        coproc.stc(op.opers)

    def i_ldc(self, op):
        cpnum = op.opers[0].val
        coproc = self._getCoProc(cpnum)
        coproc.ldc(op.opers)

    def i_cdp(self, op):
        cpnum = op.opers[0].val
        coproc = self._getCoProc(cpnum)
        coproc.cdp(op.opers)

    def i_mrc(self, op):
        cpnum = op.opers[0].val
        coproc = self._getCoProc(cpnum)
        coproc.mrc(op.opers)

    def i_mrrc(self, op):
        cpnum = op.opers[0].val
        coproc = self._getCoProc(cpnum)
        coproc.mrrc(op.opers)

    def i_mcr(self, op):
        cpnum = op.opers[0].val
        coproc = self._getCoProc(cpnum)
        coproc.mrrc(op.opers)

    def i_mcrr(self, op):
        cpnum = op.opers[0].val
        coproc = self._getCoProc(cpnum)
        coproc.mcrr(op.opers)


opcode_dist = [
     ('and', 4083),  #
     ('stm', 1120),  #
     ('ldr', 1064),  #
     ('add', 917),  #
     ('stc', 859),  #
     ('str', 770),  #
     ('bl', 725),  #
     ('ldm', 641),  #
     ('b', 472),  #
     ('ldc', 469),  #
     ('tst', 419),  #
     ('rsb', 196),  #
     ('eor', 180),  #
     ('mul', 159),
     ('swi', 128),
     ('sub', 110),  #
     ('adc', 96),
     ('cdp', 74),  #
     ('orr', 66),
     ('cmn', 59),
     ('mcr', 55),  #
     ('stc2', 54),
     ('ldc2', 52),
     ('mrc', 49),  #
     ('mvn', 47),
     ('rsc', 46),
     ('teq', 45),
     ('cmp', 41),
     ('sbc', 40),
     ('mov', 35),  #
     ('bic', 34),
     ('mcr2', 29),  #
     ('mrc2', 28),  #
     ('swp', 28),
     ('mcrr', 21),  #
     ('mrrc', 20),  #
     ('usada8', 20),
     ('qadd', 13),
     ('mrrc2', 10),  #
     ('add16', 9),
     ('mla', 9),
     ('mcrr2', 7),  #
     ('uqsub16', 6),
     ('uqadd16', 5),
     ('sub16', 5),
     ('umull', 4),
     ('uq', 3),
     ('smlsdx', 3),
     ('uhsub16', 3),
     ('uqsubaddx', 3),
     ('qdsub', 2),
     ('subaddx', 2),
     ('uqadd8', 2),
     ('ssat', 2),
     ('uqaddsubx', 2),
     ('smull', 2),
     ('blx', 2),
     ('smlal', 2),
     ('shsub16', 1),
     ('', 1),
     ('smlsd', 1),
     ('pkhbt', 1),
     ('revsh', 1),
     ('qadd16', 1),
     ('uqsub8', 1),
     ('ssub16', 1),
     ('usad8', 1),
     ('uadd16', 1),
     ('smladx', 1),
     ('swpb', 1),
     ('smlaldx', 1),
     ('usat', 1),
     ('umlal', 1),
     ('rev16', 1),
     ('sadd16', 1),
     ('sel', 1),
     ('sub8', 1),
     ('pkhtb', 1),
     ('umaal', 1),
     ('addsubx', 1),
     ('add8', 1),
     ('smlad', 1),
     ('sxtb', 1),
     ('sadd8', 1)
]

'''
A2.3.1 Writing to the PC
    In ARMv7, many data-processing instructions can write to the PC. Writes to the PC are handled as follows:
        * In Thumb state, the following 16-bit Thumb instruction encodings branch to the value written to the PC:
            - encoding T2 of ADD (register, Thumb) on page A8-308
            - encoding T1 of MOV (register, Thumb) on page A8-484.
            The value written to the PC is forced to be halfword-aligned by ignoring its least significant bit, treating that
            bit as being 0.
        * The B, BL, CBNZ, CBZ, CHKA, HB, HBL, HBLP, HBP, TBB, and TBH instructions remain in the same instruction set state
            and branch to the value written to the PC.
            The definition of each of these instructions ensures that the value written to the PC is correctly aligned for
            the current instruction set state.
        * The BLX (immediate) instruction switches between ARM and Thumb states and branches to the value written
            to the PC. Its definition ensures that the value written to the PC is correctly aligned for the new instruction
            set state.
        * The following instructions write a value to the PC, treating that value as an interworking address to branch
            to, with low-order bits that determine the new instruction set state:
                - BLX (register), BX, and BXJ
                - LDR instructions with <Rt> equal to the PC
                - POP and all forms of LDM except LDM (exception return), when the register list includes the PC
                - in ARM state only, ADC, ADD, ADR, AND, ASR (immediate), BIC, EOR, LSL (immediate), LSR (immediate), MOV,
                    MVN, ORR, ROR (immediate), RRX, RSB, RSC, SBC, and SUB instructions with <Rd> equal to the PC and without
                    flag-setting specified.
            For details of how an interworking address specifies the new instruction set state and instruction address, see
            Pseudocode details of operations on ARM core registers on page A2-47.
            Note
                - The register-shifted register instructions, that are available only in the ARM instruction set and are
                    summarized inData-processing (register-shifted register) on page A5-196, cannot write to the PC.
                - The LDR, POP, and LDM instructions first have interworking branch behavior in ARMv5T.
                - The instructions listed as having interworking branch behavior in ARM state only first have this
                    behavior in ARMv7.
                In the cases where later versions of the architecture introduce interworking branch behavior, the behavior in
                earlier architecture versions is a branch that remains in the same instruction set state. For more information,
                see:
                    - Interworking on page AppxL-2453, for ARMv6
                    - Interworking on page AppxO-2539, for ARMv5 and ARMv4.
        * Some instructions are treated as exception return instructions, and write both the PC and the CPSR. For more
            information, including which instructions are exception return instructions, see Exception return on
            page B1-1191.
        * Some instructions cause an exception, and the exception handler address is written to the PC as part of the
            exception entry. Similarly, in ThumbEE state, an instruction that fails its null check causes the address of the
            null check handler to be written to the PC, see Null checking on page A9-1111.

'''<|MERGE_RESOLUTION|>--- conflicted
+++ resolved
@@ -36,31 +36,7 @@
 
 aapcs = ArmArchitectureProcedureCall()
 
-<<<<<<< HEAD
-
-class CoProcEmulator:  # useful for prototyping, but should be subclassed
-    def __init__(self):
-        pass
-
-    def stc(self, parms):
-        logger.info("CoProcEmu: stc(%r)", parms)
-
-    def ldc(self, parms):
-        logger.info("CoProcEmu: ldc(%r)", parms)
-
-    def cdp(self, parms):
-        logger.info("CoProcEmu: cdp(%r)", parms)
-
-    def mcr(self, parms):
-        logger.info("CoProcEmu: mcr(%r)", parms)
-
-    def mcrr(self, parms):
-        logger.info("CoProcEmu: mcrr(%r)", parms)
-
-    def mrc(self, parms):
-        logger.info("CoProcEmu: mrc(%r)", parms)
-
-=======
+
 class CoProcEmulator:       # useful for prototyping, but should be subclassed
     def __init__(self, ident):
         self.ident = ident
@@ -77,7 +53,6 @@
         logger.info("CoProcEmu(%s): mcrr(%r)", self.ident, parms)
     def mrc(self, parms):
         logger.info("CoProcEmu(%s): mrc(%r)", self.ident, parms)
->>>>>>> cb6885b9
     def mrrc(self, parms):
         logger.info("CoProcEmu(%s): mrrc(%r)", self.ident, parms)
 
@@ -127,12 +102,8 @@
 
 
 def c1001(flags):
-<<<<<<< HEAD
-    return (flags & c) in (0, 4, 6)  # C clear or Z set
-
-=======
     return (flags & 0xc) in (0, 4, 6) # C clear or Z set
->>>>>>> cb6885b9
+
 
 def c1010(flags):
     return (flags & 9) in (0, 9)  # N == V
@@ -151,44 +122,36 @@
 
 
 conditionals = [
-    c0000,
-    c0001,
-    c0010,
-    c0011,
-    c0100,
-    c0101,
-    c0110,
-    c0111,
-    c1000,
-    c1001,
-    c1010,
-    c1011,
-    c1100,
-    c1101,
-]
-
-<<<<<<< HEAD
-=======
+        c0000,
+        c0001,
+        c0010,
+        c0011,
+        c0100,
+        c0101,
+        c0110,
+        c0111,
+        c1000,
+        c1001,
+        c1010,
+        c1011,
+        c1100,
+        c1101,
+        ]
+
 
 LSB_FMT = [0, 'B', '<H', 0, '<I', 0, 0, 0, '<Q',]
 MSB_FMT = [0, 'B', '>H', 0, '>I', 0, 0, 0, '>Q',]
 LSB_FMT_SIGNED = [0, 'b', '<h', 0, '<i', 0, 0, 0, '<q',]
 MSB_FMT_SIGNED = [0, 'b', '>h', 0, '>i', 0, 0, 0, '>q',]
 
-class ArmEmulator(ArmModule, ArmRegisterContext, envi.Emulator):
->>>>>>> cb6885b9
 
 class ArmEmulator(ArmModule, ArmRegisterContext, envi.Emulator):
     def __init__(self):
         ArmModule.__init__(self)
 
         # FIXME: this should be None's, and added in for each real coproc... but this will work for now.
-<<<<<<< HEAD
-        self.coprocs = [CoProcEmulator() for x in range(16)]
-=======
-        self.coprocs = [CoProcEmulator(x) for x in xrange(16)]       
+        self.coprocs = [CoProcEmulator(x) for x in range(16)]
         self.int_handlers = [self.default_int_handler for x in range(100)]
->>>>>>> cb6885b9
 
         seglist = [(0, 0xffffffff) for x in range(6)]
         envi.Emulator.__init__(self, ArmModule())
@@ -213,10 +176,10 @@
             flags &= ~which
         self.setCPSR(flags)
 
-    def getFlag(self, which):  # FIXME: CPSR?
-        # if (flags_reg == None):
+    def getFlag(self, which):          # FIXME: CPSR?
+        #if (flags_reg == None):
         #    flags_reg = proc_modes[self.getProcMode()][5]
-        # flags = self.getRegister(flags_reg)
+        #flags = self.getRegister(flags_reg)
         flags = self.getCPSR()
         if flags is None:
             raise envi.PDEUndefinedFlag(self)
@@ -226,37 +189,6 @@
         _bytes = self.readMemory(addr, size)
         if _bytes is None:
             return None
-<<<<<<< HEAD
-        # FIXME change this (and all uses of it) to passing in format...
-        # FIXME: Remove byte check and possibly half-word check.  (possibly all but word?)
-        if len(_bytes) != size:
-            raise Exception("Read Gave Wrong Length At 0x%.8x (va: 0x%.8x wanted %d got %d)" % (
-                            self.getProgramCounter(), addr, size, len(_bytes)))
-        if size == 1:
-            return struct.unpack("B", _bytes)[0]
-        elif size == 2:
-            return struct.unpack("<H", _bytes)[0]
-        elif size == 4:
-            return struct.unpack("<I", _bytes)[0]
-        elif size == 8:
-            return struct.unpack("<Q", _bytes)[0]
-
-    def writeMemValue(self, addr, value, size):
-        # FIXME change this (and all uses of it) to passing in format...
-        # FIXME: Remove byte check and possibly half-word check.  (possibly all but word?)
-        if size == 1:
-            _bytes = struct.pack("B", value & 0xff)
-        elif size == 2:
-            _bytes = struct.pack("<H", value & 0xffff)
-        elif size == 4:
-            _bytes = struct.pack("<I", value & 0xffffffff)
-        elif size == 8:
-            _bytes = struct.pack("<Q", value & 0xffffffffffffffff)
-        self.writeMemory(addr, _bytes)
-
-    def readMemSignedValue(self, addr, size):
-        # FIXME: Remove byte check and possibly half-word check.  (possibly all but word?)
-=======
         if len(bytes) != size:
             raise Exception("Read Gave Wrong Length At 0x%.8x (va: 0x%.8x wanted %d got %d)" % (self.getProgramCounter(),addr, size, len(bytes)))
 
@@ -270,9 +202,8 @@
         self.writeMemory(addr, bytes)
 
     def readMemSignedValue(self, addr, size):
->>>>>>> cb6885b9
         bytes = self.readMemory(addr, size)
-        if bytes is None:
+        if bytes == None:
             return None
         if len(bytes) != size:
             raise Exception("Read Gave Wrong Length At 0x%.8x (va: 0x%.8x wanted %d got %d)" % (self.getProgramCounter(),addr, size, len(bytes)))
@@ -283,20 +214,6 @@
     def executeOpcode(self, op):
         # NOTE: If an opcode method returns
         #       other than None, that is the new eip
-<<<<<<< HEAD
-        x = None
-        if op.prefixes >= 0xe or conditionals[op.prefixes](self.getRegister(REG_FLAGS) >> 28):
-            meth = self.op_methods.get(op.mnem, None)
-            if meth is None:
-                raise envi.UnsupportedInstruction(self, op)
-            x = meth(op)
-
-        if x is None:
-            pc = self.getProgramCounter()
-            x = pc + op.size
-
-        self.setProgramCounter(x)
-=======
         try:
             self.setMeta('forrealz', True)
             x = None
@@ -306,7 +223,7 @@
                     raise envi.UnsupportedInstruction(self, op)
                 x = meth(op)
 
-            
+
             if x == None:
                 pc = self.getProgramCounter()
                 x = pc+op.size
@@ -315,7 +232,6 @@
             self.setProgramCounter(x)
         finally:
             self.setMeta('forrealz', False)
->>>>>>> cb6885b9
 
     def doPush(self, val):
         esp = self.getRegister(REG_SP)
@@ -326,18 +242,14 @@
     def doPop(self):
         esp = self.getRegister(REG_SP)
         val = self.readMemValue(esp, 4)
-<<<<<<< HEAD
-        self.setRegister(REG_SP, esp + 4)
-=======
         self.setRegister(REG_SP, esp+4)
->>>>>>> cb6885b9
         return val
 
     def getProcMode(self):
         '''
         get current ARM processor mode.  see proc_modes (const.py)
         '''
-        return self._rctx_vals[REG_CPSR] & 0x1f  # obfuscated for speed.  could call getCPSR but it's not as fast
+        return self._rctx_vals[REG_CPSR] & 0x1f     # obfuscated for speed.  could call getCPSR but it's not as fast
 
     def getCPSR(self):
         '''
@@ -396,7 +308,7 @@
             return self._rctx_vals[ridx]
 
         offset = (index >> 24) & 0xff
-        width = (index >> 16) & 0xff
+        width  = (index >> 16) & 0xff
 
         mask = (2 ** width) - 1
         return (self._rctx_vals[ridx] >> offset) & mask
@@ -415,15 +327,14 @@
         idx = (index & 0xffff)
         ridx = _getRegIdx(idx, mode)
 
-        if idx == index:  # not a metaregister
-            self._rctx_vals[ridx] = (
-            value & self._rctx_masks[ridx])  # FIXME: hack.  should look up index in proc_modes dict?
+        if idx == index:    # not a metaregister
+            self._rctx_vals[ridx] = (value & self._rctx_masks[ridx])      # FIXME: hack.  should look up index in proc_modes dict?
             return
 
         # If we get here, it's a meta register index.
         # NOTE: offset/width are in bits...
         offset = (index >> 24) & 0xff
-        width = (index >> 16) & 0xff
+        width  = (index >> 16) & 0xff
 
         # FIXME is it faster to generate or look thses up?
         mask = (2 ** width) - 1
@@ -498,7 +409,7 @@
         overflow = (sres != result)
 
         if Sflag:
-            curmode = self.getProcMode() 
+            curmode = self.getProcMode()
             if rd == 15:
                 if(curmode != PM_sys and curmode != PM_usr):
                     self.setCPSR(self.getSPSR(curmode))
@@ -527,7 +438,7 @@
         sres = sdst - ssrc
 
         if Sflag:
-            curmode = self.getProcMode()
+            curmode = self.getProcMode() 
             if rd == 15:
                 if curmode != PM_sys and curmode != PM_usr:
                     self.setCPSR(self.getSPSR(curmode))
@@ -577,10 +488,7 @@
     def i_and(self, op):
         res = self.logicalAnd(op)
         self.setOperValue(op, 0, res)
-<<<<<<< HEAD
-
-=======
-        
+
     def i_orr(self, op):
         val1 = self.getOperValue(op, 1)
         val2 = self.getOperValue(op, 2)
@@ -593,8 +501,7 @@
             self.setFlag(PSR_Z_bit, not val)
             self.setFlag(PSR_C_bit, e_bits.is_unsigned_carry(val, 4))
             self.setFlag(PSR_V_bit, e_bits.is_signed_overflow(val, 4))
-        
->>>>>>> cb6885b9
+
     def i_stm(self, op):
         if len(op.opers) == 2:
             srcreg = op.opers[0].reg
@@ -644,7 +551,7 @@
         if updatereg:
             self.setRegister(srcreg,addr)
         #FIXME: add "shared memory" functionality?  prolly just in strex which will be handled in i_strex
-        # is the following necessary?  
+        # is the following necessary?
         newpc = self.getRegister(REG_PC)    # check whether pc has changed
         if pc != newpc:
             return newpc
@@ -655,10 +562,10 @@
     '''
     def i_push(self, op):
         srcreg = op.opers[0].reg
-        addr = self.getOperValue(op, 0)
+        addr = self.getOperValue(op,0)
         regvals = self.getOperValue(op, 1)
         regmask = op.opers[1].val
-        pc = self.getRegister(REG_PC)  # store for later check
+        pc = self.getRegister(REG_PC)       # store for later check
 
         addr = self.getRegister(srcreg)
         for val in regvals:
@@ -676,13 +583,14 @@
                     addr -= 4
 
         if op.opers[0].oflags & OF_W:
-            self.setRegister(srcreg, addr)
-        # FIXME: add "shared memory" functionality?  prolly just in strex which will be handled in i_strex
+            self.setRegister(srcreg,addr)
+        #FIXME: add "shared memory" functionality?  prolly just in strex which will be handled in i_strex
         # is the following necessary?  
-        newpc = self.getRegister(REG_PC)  # check whether pc has changed
+        newpc = self.getRegister(REG_PC)    # check whether pc has changed
         if pc != newpc:
             return newpc
 '''
+
 
 
     def i_ldm(self, op):
@@ -750,7 +658,7 @@
         if updatereg:
             self.setRegister(srcreg,addr)
         #FIXME: add "shared memory" functionality?  prolly just in ldrex which will be handled in i_ldrex
-        # is the following necessary?  
+        # is the following necessary?
         newpc = self.getRegister(REG_PC)    # check whether pc has changed
         if pc != newpc:
             return newpc
@@ -761,13 +669,13 @@
     '''
     def i_pop(self, op):
         srcreg = op.opers[0].reg
-        addr = self.getOperValue(op, 0)
-        # regmask = self.getOperValue(op,1)
+        addr = self.getOperValue(op,0)
+        #regmask = self.getOperValue(op,1)
         regmask = op.opers[1].val
-        pc = self.getRegister(REG_PC)  # store for later check
-
-        for reg in range(16):
-            if (1 << reg) & regmask:
+        pc = self.getRegister(REG_PC)       # store for later check
+
+        for reg in xrange(16):
+            if (1<<reg) & regmask:
                 if op.iflags & IF_DAIB_B == IF_DAIB_B:
                     if op.iflags & IF_DAIB_I == IF_DAIB_I:
                         addr += 4
@@ -783,22 +691,17 @@
                     else:
                         addr -= 4
         if op.opers[0].oflags & OF_W:
-            self.setRegister(srcreg, addr)
-        # FIXME: add "shared memory" functionality?  prolly just in ldrex which will be handled in i_ldrex
+            self.setRegister(srcreg,addr)
+        #FIXME: add "shared memory" functionality?  prolly just in ldrex which will be handled in i_ldrex
         # is the following necessary?  
-        newpc = self.getRegister(REG_PC)  # check whether pc has changed
+        newpc = self.getRegister(REG_PC)    # check whether pc has changed
         if pc != newpc:
             return newpc
         '''
 
     def i_ldr(self, op):
-<<<<<<< HEAD
-        # hint: covers ldr, ldrb, ldrbt, ldrd, ldrh, ldrsh, ldrsb, ldrt
-        # (any instr where the syntax is ldr{condition}stuff)
-=======
         # hint: covers ldr, ldrb, ldrbt, ldrd, ldrh, ldrsh, ldrsb, ldrt   (any instr where the syntax is ldr{condition}stuff)
         # need to check that t variants only allow non-priveleged access (ldrt, ldrht etc)
->>>>>>> cb6885b9
         val = self.getOperValue(op, 1)
         self.setOperValue(op, 0, val)
         if op.opers[0].reg == REG_PC:
@@ -829,63 +732,12 @@
         self.setOperValue(op, 0, val)
 
     def i_str(self, op):
-<<<<<<< HEAD
-        # hint: covers str, strb, strbt, strd, strh, strsh, strsb, strt
-        # (any instr where the syntax is str{condition}stuff)
-=======
         # hint: covers str, strb, strbt, strd, strh, strsh, strsb, strt   (any instr where the syntax is str{condition}stuff)
         # need to check that t variants only allow non-priveleged access (strt, strht etc)
->>>>>>> cb6885b9
         val = self.getOperValue(op, 0)
         self.setOperValue(op, 1, val)
 
     def i_add(self, op):
-<<<<<<< HEAD
-        src1 = self.getOperValue(op, 1)
-        src2 = self.getOperValue(op, 2)
-
-        # FIXME PDE and flags
-        if src1 is None or src2 is None:
-=======
-        if len(op.opers) == 3:
-            src1 = self.getOperValue(op, 1)
-            src2 = self.getOperValue(op, 2)
-        else:
-            src1 = self.getOperValue(op, 0)
-            src2 = self.getOperValue(op, 1)
-        
-        #FIXME PDE and flags
-        if src1 == None or src2 == None:
->>>>>>> cb6885b9
-            self.undefFlags()
-            self.setOperValue(op, 0, None)
-            return
-
-        dsize = op.opers[0].tsize
-        ssize = op.opers[1].tsize
-
-        usrc1 = e_bits.unsigned(src1, 4)
-        usrc2 = e_bits.unsigned(src2, 4)
-        ssrc1 = e_bits.signed(src1, 4)
-        ssrc2 = e_bits.signed(src2, 4)
-
-        ures = usrc1 + usrc2
-        sres = ssrc1 + ssrc2
-
-        self.setOperValue(op, 0, ures)
-
-        curmode = self.getProcMode()
-        if op.iflags & IF_S:
-            if op.opers[0].reg == 15 and (curmode != PM_sys and curmode != PM_usr):
-                self.setCPSR(self.getSPSR(curmode))
-            else:
-                raise Exception("Messed up opcode...  adding to r15 from PM_usr or PM_sys")
-            self.setFlag(PSR_N_bit, e_bits.is_signed(ures, dsize))
-            self.setFlag(PSR_Z_bit, not ures)
-            self.setFlag(PSR_C_bit, e_bits.is_unsigned_carry(ures, dsize))
-            self.setFlag(PSR_V_bit, e_bits.is_signed_overflow(sres, dsize))
-
-    def i_adc(self, op):
         if len(op.opers) == 3:
             src1 = self.getOperValue(op, 1)
             src2 = self.getOperValue(op, 2)
@@ -899,7 +751,45 @@
             self.setOperValue(op, 0, None)
             return
 
-        
+        dsize = op.opers[0].tsize
+        ssize = op.opers[1].tsize
+
+        usrc1 = e_bits.unsigned(src1, 4)
+        usrc2 = e_bits.unsigned(src2, 4)
+        ssrc1 = e_bits.signed(src1, 4)
+        ssrc2 = e_bits.signed(src2, 4)
+
+        ures = usrc1 + usrc2
+        sres = ssrc1 + ssrc2
+
+        self.setOperValue(op, 0, ures)
+
+        curmode = self.getProcMode()
+        if op.iflags & IF_S:
+            if op.opers[0].reg == 15 and (curmode != PM_sys and curmode != PM_usr):
+                self.setCPSR(self.getSPSR(curmode))
+            else:
+                raise Exception("Messed up opcode...  adding to r15 from PM_usr or PM_sys")
+            self.setFlag(PSR_N_bit, e_bits.is_signed(ures, dsize))
+            self.setFlag(PSR_Z_bit, not ures)
+            self.setFlag(PSR_C_bit, e_bits.is_unsigned_carry(ures, dsize))
+            self.setFlag(PSR_V_bit, e_bits.is_signed_overflow(sres, dsize))
+
+    def i_adc(self, op):
+        if len(op.opers) == 3:
+            src1 = self.getOperValue(op, 1)
+            src2 = self.getOperValue(op, 2)
+        else:
+            src1 = self.getOperValue(op, 0)
+            src2 = self.getOperValue(op, 1)
+
+        #FIXME PDE and flags
+        if src1 == None or src2 == None:
+            self.undefFlags()
+            self.setOperValue(op, 0, None)
+            return
+
+
         dsize = op.opers[0].tsize
         ssize = op.opers[1].tsize
         Carry = self.getFlag(PSR_C_bit)
@@ -939,12 +829,8 @@
         self.setFlag(PSR_N_bit, e_bits.is_signed(ures, dsize))
         self.setFlag(PSR_Z_bit, (0, 1)[ures == 0])
         self.setFlag(PSR_C_bit, e_bits.is_unsigned_carry(ures, dsize))
-<<<<<<< HEAD
-        # self.setFlag(PSR_V_bit, e_bits.is_signed_overflow(sres, dsize))
-
-=======
         #self.setFlag(PSR_V_bit, e_bits.is_signed_overflow(sres, dsize))
-        
+
     def i_teq(self, op):
         src1 = self.getOperValue(op, 0)
         src2 = self.getOperValue(op, 1)
@@ -956,13 +842,12 @@
         self.setFlag(PSR_Z_bit, (0,1)[ures==0])
         self.setFlag(PSR_C_bit, e_bits.is_unsigned_carry(ures, dsize))
         #self.setFlag(PSR_V_bit, e_bits.is_signed_overflow(sres, dsize))
-        
->>>>>>> cb6885b9
+
     def i_rsb(self, op):
         src1 = self.getOperValue(op, 1)
         src2 = self.getOperValue(op, 2)
-
-        # FIXME PDE and flags
+        
+        #FIXME PDE and flags
         if src1 == None or src2 == None:
             self.undefFlags()
             self.setOperValue(op, 0, None)
@@ -1116,8 +1001,6 @@
 
     i_cmps = i_cmp
 
-<<<<<<< HEAD
-=======
     def i_bic(self, op):
         val = self.getOperValue(op, 1)
         const = self.getOperValue(op, 2)
@@ -1186,7 +1069,6 @@
         return coproc
 
 
->>>>>>> cb6885b9
     # Coprocessor Instructions
     def i_stc(self, op):
         cpnum = op.opers[0].val
@@ -1224,92 +1106,94 @@
         coproc.mcrr(op.opers)
 
 
-opcode_dist = [
-     ('and', 4083),  #
-     ('stm', 1120),  #
-     ('ldr', 1064),  #
-     ('add', 917),  #
-     ('stc', 859),  #
-     ('str', 770),  #
-     ('bl', 725),  #
-     ('ldm', 641),  #
-     ('b', 472),  #
-     ('ldc', 469),  #
-     ('tst', 419),  #
-     ('rsb', 196),  #
-     ('eor', 180),  #
-     ('mul', 159),
-     ('swi', 128),
-     ('sub', 110),  #
-     ('adc', 96),
-     ('cdp', 74),  #
-     ('orr', 66),
-     ('cmn', 59),
-     ('mcr', 55),  #
-     ('stc2', 54),
-     ('ldc2', 52),
-     ('mrc', 49),  #
-     ('mvn', 47),
-     ('rsc', 46),
-     ('teq', 45),
-     ('cmp', 41),
-     ('sbc', 40),
-     ('mov', 35),  #
-     ('bic', 34),
-     ('mcr2', 29),  #
-     ('mrc2', 28),  #
-     ('swp', 28),
-     ('mcrr', 21),  #
-     ('mrrc', 20),  #
-     ('usada8', 20),
-     ('qadd', 13),
-     ('mrrc2', 10),  #
-     ('add16', 9),
-     ('mla', 9),
-     ('mcrr2', 7),  #
-     ('uqsub16', 6),
-     ('uqadd16', 5),
-     ('sub16', 5),
-     ('umull', 4),
-     ('uq', 3),
-     ('smlsdx', 3),
-     ('uhsub16', 3),
-     ('uqsubaddx', 3),
-     ('qdsub', 2),
-     ('subaddx', 2),
-     ('uqadd8', 2),
-     ('ssat', 2),
-     ('uqaddsubx', 2),
-     ('smull', 2),
-     ('blx', 2),
-     ('smlal', 2),
-     ('shsub16', 1),
-     ('', 1),
-     ('smlsd', 1),
-     ('pkhbt', 1),
-     ('revsh', 1),
-     ('qadd16', 1),
-     ('uqsub8', 1),
-     ('ssub16', 1),
-     ('usad8', 1),
-     ('uadd16', 1),
-     ('smladx', 1),
-     ('swpb', 1),
-     ('smlaldx', 1),
-     ('usat', 1),
-     ('umlal', 1),
-     ('rev16', 1),
-     ('sadd16', 1),
-     ('sel', 1),
-     ('sub8', 1),
-     ('pkhtb', 1),
-     ('umaal', 1),
-     ('addsubx', 1),
-     ('add8', 1),
-     ('smlad', 1),
-     ('sxtb', 1),
-     ('sadd8', 1)
-]
+
+
+opcode_dist = \
+[('and', 4083),#
+ ('stm', 1120),#
+ ('ldr', 1064),#
+ ('add', 917),#
+ ('stc', 859),#
+ ('str', 770),#
+ ('bl', 725),#
+ ('ldm', 641),#
+ ('b', 472),#
+ ('ldc', 469),#
+ ('tst', 419),#
+ ('rsb', 196),#
+ ('eor', 180),#
+ ('mul', 159),
+ ('swi', 128),
+ ('sub', 110),#
+ ('adc', 96),
+ ('cdp', 74),#
+ ('orr', 66),
+ ('cmn', 59),
+ ('mcr', 55),#
+ ('stc2', 54),
+ ('ldc2', 52),
+ ('mrc', 49),#
+ ('mvn', 47),
+ ('rsc', 46),
+ ('teq', 45),
+ ('cmp', 41),
+ ('sbc', 40),
+ ('mov', 35),#
+ ('bic', 34),
+ ('mcr2', 29),#
+ ('mrc2', 28),#
+ ('swp', 28),
+ ('mcrr', 21),#
+ ('mrrc', 20),#
+ ('usada8', 20),
+ ('qadd', 13),
+ ('mrrc2', 10),#
+ ('add16', 9),
+ ('mla', 9),
+ ('mcrr2', 7),#
+ ('uqsub16', 6),
+ ('uqadd16', 5),
+ ('sub16', 5),
+ ('umull', 4),
+ ('uq', 3),
+ ('smlsdx', 3),
+ ('uhsub16', 3),
+ ('uqsubaddx', 3),
+ ('qdsub', 2),
+ ('subaddx', 2),
+ ('uqadd8', 2),
+ ('ssat', 2),
+ ('uqaddsubx', 2),
+ ('smull', 2),
+ ('blx', 2),
+ ('smlal', 2),
+ ('shsub16', 1),
+ ('', 1),
+ ('smlsd', 1),
+ ('pkhbt', 1),
+ ('revsh', 1),
+ ('qadd16', 1),
+ ('uqsub8', 1),
+ ('ssub16', 1),
+ ('usad8', 1),
+ ('uadd16', 1),
+ ('smladx', 1),
+ ('swpb', 1),
+ ('smlaldx', 1),
+ ('usat', 1),
+ ('umlal', 1),
+ ('rev16', 1),
+ ('sadd16', 1),
+ ('sel', 1),
+ ('sub8', 1),
+ ('pkhtb', 1),
+ ('umaal', 1),
+ ('addsubx', 1),
+ ('add8', 1),
+ ('smlad', 1),
+ ('sxtb', 1),
+ ('sadd8', 1)]
+
 
 '''
 A2.3.1 Writing to the PC
