"""
The initial arm module.
"""

import envi
from envi.archs.arm.regs import *
from envi.archs.arm.disasm import *


<<<<<<< HEAD
class ArmModule(envi.ArchitectureModule):
    def __init__(self, name='armv6'):
=======
    def __init__(self, name='ARMv7A'):
>>>>>>> cb6885b9
        import envi.archs.thumb16.disasm as eatd
        # these are required for setEndian() which is called from ArchitectureModule.__init__()
        self._arch_dis = ArmDisasm()
        self._arch_dis.setArchMask(name)
        self._arch_thumb_dis = eatd.ThumbDisasm()

        envi.ArchitectureModule.__init__(self, name, maxinst=4)
        self._arch_reg = self.archGetRegCtx()

    def archGetRegCtx(self):
        return ArmRegisterContext()

    def archGetBreakInstr(self):
        raise Exception("weird... what are you trying to do here?  ARM has a complex breakpoint instruction")
        return

    def archGetNopInstr(self):
        return '\x00'

    def getPointerSize(self):
        return 4

    def pointerString(self, va):
        return "0x%.8x" % va

    def archParseOpcode(self, bytes, offset=0, va=0):
        """
        Parse a sequence of bytes out into an envi.Opcode instance.
        """
        if va & 3:
            offset &= -2
            va &= -2

            return self._arch_thumb_dis.disasm(bytes, offset, va)

        return self._arch_dis.disasm(bytes, offset, va)

    def getEmulator(self):
        return ArmEmulator()

<<<<<<< HEAD
=======
    def setEndian(self, endian):
        self._endian = endian
        self._arch_dis.setEndian(endian)
        self._arch_thumb_dis.setEndian(endian)

class ThumbModule(envi.ArchitectureModule):
    '''
    This architecture module will *not* shift to ARM mode.  Evar.
    '''

    def __init__(self, name='thumb'):
        import envi.archs.thumb16.disasm as eatd
        # this is required for setEndian() which is called from ArchitectureModule.__init__()
        self._arch_dis = eatd.ThumbDisasm(doModeSwitch=False)

        envi.ArchitectureModule.__init__(self, name, maxinst=4)
        self._arch_reg = self.archGetRegCtx()
        #armVersion mask should be set here if needed
        
    def archGetRegCtx(self):
        return ArmRegisterContext()

    def archGetBreakInstr(self):
        raise Exception ("weird... what are you trying to do here?  ARM has a complex breakpoint instruction")
        return

    def archGetNopInstr(self):
        return '\x00'
 
    def getPointerSize(self):
        return 4

    def pointerString(self, va):
        return "0x%.8x" % va

    def archParseOpcode(self, bytes, offset=0, va=0):
        """
        Parse a sequence of bytes out into an envi.Opcode instance.
        """
        va &= -2
        return self._arch_dis.disasm(bytes, offset, va)

    def getEmulator(self):
        return ArmEmulator()

    def setEndian(self, endian):
        self._endian = endian
        self._arch_dis.setEndian(endian)
>>>>>>> cb6885b9

from envi.archs.arm.emu import *<|MERGE_RESOLUTION|>--- conflicted
+++ resolved
@@ -1,18 +1,16 @@
+
 """
 The initial arm module.
 """
 
 import envi
+
 from envi.archs.arm.regs import *
 from envi.archs.arm.disasm import *
 
 
-<<<<<<< HEAD
 class ArmModule(envi.ArchitectureModule):
     def __init__(self, name='armv6'):
-=======
-    def __init__(self, name='ARMv7A'):
->>>>>>> cb6885b9
         import envi.archs.thumb16.disasm as eatd
         # these are required for setEndian() which is called from ArchitectureModule.__init__()
         self._arch_dis = ArmDisasm()
@@ -27,10 +25,9 @@
 
     def archGetBreakInstr(self):
         raise Exception("weird... what are you trying to do here?  ARM has a complex breakpoint instruction")
-        return
 
     def archGetNopInstr(self):
-        return '\x00'
+        return b'\x00'
 
     def getPointerSize(self):
         return 4
@@ -53,12 +50,11 @@
     def getEmulator(self):
         return ArmEmulator()
 
-<<<<<<< HEAD
-=======
     def setEndian(self, endian):
         self._endian = endian
         self._arch_dis.setEndian(endian)
         self._arch_thumb_dis.setEndian(endian)
+
 
 class ThumbModule(envi.ArchitectureModule):
     '''
@@ -72,8 +68,8 @@
 
         envi.ArchitectureModule.__init__(self, name, maxinst=4)
         self._arch_reg = self.archGetRegCtx()
-        #armVersion mask should be set here if needed
-        
+        # armVersion mask should be set here if needed
+
     def archGetRegCtx(self):
         return ArmRegisterContext()
 
@@ -83,7 +79,7 @@
 
     def archGetNopInstr(self):
         return '\x00'
- 
+
     def getPointerSize(self):
         return 4
 
@@ -103,6 +99,5 @@
     def setEndian(self, endian):
         self._endian = endian
         self._arch_dis.setEndian(endian)
->>>>>>> cb6885b9
 
 from envi.archs.arm.emu import *