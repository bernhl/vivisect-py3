--- conflicted
+++ resolved
@@ -52,7 +52,6 @@
         self._arch_dis.setEndian(endian)
         self._arch_thumb_dis.setEndian(endian)
 
-<<<<<<< HEAD
 class ThumbModule(envi.ArchitectureModule):
     '''
     This architecture module will *not* shift to ARM mode.  Evar.
@@ -60,9 +59,11 @@
 
     def __init__(self, name='ARMv7A'):
         import envi.archs.thumb16.disasm as eatd
+        # this is required for setEndian() which is called from ArchitectureModule.__init__()
+        self._arch_dis = eatd.ThumbDisasm(doModeSwitch=False)
+
         envi.ArchitectureModule.__init__(self, name, maxinst=4)
         self._arch_reg = self.archGetRegCtx()
-        self._arch_dis = eatd.ThumbDisasm(doModeSwitch=False)
         #armVersion mask should be set here if needed
         
     def archGetRegCtx(self):
@@ -77,8 +78,6 @@
  
     def getPointerSize(self):
         return 4
-=======
->>>>>>> 97227478
 
     def pointerString(self, va):
         return "0x%.8x" % va
@@ -96,6 +95,5 @@
     def setEndian(self, endian):
         self._endian = endian
         self._arch_dis.setEndian(endian)
-        self._arch_thumb_dis.setEndian(endian)
 
 from envi.archs.arm.emu import *