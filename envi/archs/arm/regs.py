--- conflicted
+++ resolved
@@ -180,15 +180,12 @@
         ("M",   REG_FLAGS, PSR_M, 5, "Processor Mode"),
         ]
 
-<<<<<<< HEAD
 arm_metas = [
         ("R13", REG_SP, 0, 32),
         ("R14", REG_LR, 0, 32),
         ("R15", REG_PC, 0, 32),
-]
-
-=======
->>>>>>> cb6885b9
+        ]
+
 e_reg.addLocalStatusMetas(l, arm_metas, arm_status_metas, "CPSC")
 e_reg.addLocalMetas(l, arm_metas)
 
