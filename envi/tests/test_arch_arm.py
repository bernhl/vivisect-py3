--- conflicted
+++ resolved
@@ -1433,15 +1433,9 @@
                 test_arch = ARCH_REVS[key]
                 if ((not ranAlready) or (not self.armTestOnce)) and ((archz & test_arch & self.armTestVersion) != 0): 
                     ranAlready = True
-<<<<<<< HEAD
-                    num, = struct.unpack("<I", bytez.decode('hex'))
-                    bs = bin(num)[2:].zfill(32)
-                    print bytez, bs
-=======
                     #num, = struct.unpack("<I", bytez.decode('hex'))
                     #bs = bin(num)[2:].zfill(32)
                     #print bytez, bs
->>>>>>> 93122ec4
                     #in arm/init.py
                     op = vw.arch.archParseOpcode(bytez.decode('hex'), 0, va)
                     redoprepr = repr(op).replace(' ','').lower()
