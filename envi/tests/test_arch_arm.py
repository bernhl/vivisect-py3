import struct

import envi
import envi.memory as e_mem
import envi.registers as e_reg
import envi.memcanvas as e_memcanvas
import envi.memcanvas.renderers as e_rend
import envi.archs.arm as arm
import vivisect
import platform
import unittest
from envi import IF_RET, IF_NOFALL, IF_BRANCH, IF_CALL, IF_COND
from envi.archs.arm.regs import *
from envi.archs.arm.const import *
from envi.archs.arm.disasm import *

''' 
  This dictionary will contain all instructions supported by ARM to test
  Fields will contain following information:
  archVersionBitmask, ophex, va, repr, flags, emutests
'''
#List of instructions not tested and reason:
#chka - thumbee
#cps - thumb
#cpy - pre ual for mov
#enterx - go from thumb to thumbee
#eret - exception return see B9.1980
#F* (FLDMX, FSTMX)commands per A8.8.50 - pre UAL floating point
#HB, HBL, HBLP, HBP - thumbee instructions see A9.1125-1127
#IT - thumb

instrs = [
        (REV_ALL_ARM, '08309fe5', 0xbfb00000, 'ldr r3, [#0xbfb00010]', 0, ()),
        (REV_ALL_ARM, '0830bbe5', 0xbfb00000, 'ldr r3, [r11, #0x8]!', 0, ()),
        (REV_ALL_ARM, '08309fe5', 0xbfb00000, 'ldr r3, [#0xbfb00010]', 0, (
            {'setup':(('r0',0xaa),('PSR_C',0),('r3',0x1a)),
                'tests':(('r3',0xfefefefe),('PSR_Q',0),('PSR_N',0),('PSR_Z',0),('PSR_V',0),('PSR_C',0)) },
            {'setup':(('r0',0xaa),('PSR_C',0),('r3',0x1a)),
                'tests':(('r3',0xfefefefe),('PSR_Q',0),('PSR_N',0),('PSR_Z',0),('PSR_V',0),('PSR_C',0)) }
        )),
        (REV_ALL_ARM, '08309fe5', 0xbfb00000, 'ldr r3, [#0xbfb00010]', 0, (
            {#'setup':(('r0',0xaa),('PSR_C',0),('r3',0x1a)),
                'tests':(('r3',0xfefefefe),('PSR_Q',0),('PSR_N',0),('PSR_Z',0),('PSR_V',0),('PSR_C',0)) },
        #    {'setup':(('r0',0xaa),('PSR_C',0),('r3',0x1a)),
        #        'tests':(('r3',0xfefefefe),('PSR_Q',0),('PSR_N',0),('PSR_Z',0),('PSR_V',0),('PSR_C',0)) }
        )),

        (REV_ALL_ARM, '08309be4', 0xbfb00000, 'ldr r3, [r11], #0x8', 0, ()),
        (REV_ALL_ARM, '08301be4', 0xbfb00000, 'ldr r3, [r11], #-0x8', 0, ()),
        (REV_ALL_ARM, '02209ae7', 0xbfb00000, 'ldr r2, [r10, r2]', 0, ()),
        (REV_ALL_ARM, '02209ae6', 0xbfb00000, 'ldr r2, [r10], r2', 0, ()),
        (REV_ALL_ARM, '02203ae7', 0xbfb00000, 'ldr r2, [r10, -r2]!', 0, ()),
        (REV_ALL_ARM, '0220bae7', 0xbfb00000, 'ldr r2, [r10, r2]!', 0, ()),
        (REV_ALL_ARM, '22209ae7', 0xbfb00000, 'ldr r2, [r10, r2, lsr #32]', 0, ()),
        (REV_ALL_ARM, '08309fe5', 0xbfb00000, 'ldr r3, [#0xbfb00010]', 0, ()),
        (REV_ALL_ARM, '08309fe5', 0xbfb00000, 'ldr r3, [#0xbfb00010]', 0, ()),
        (REV_ALL_ARM, '674503e0', 0x4560, 'and r4, r3, r7, ror #10', 0, ()),
        (REV_ALL_ARM, '674513e0', 0x4560, 'ands r4, r3, r7, ror #10', 0, ()),
        (REV_ALL_ARM, '674523e0', 0x4560, 'eor r4, r3, r7, ror #10', 0, ()),
        (REV_ALL_ARM, '674533e0', 0x4560, 'eors r4, r3, r7, ror #10', 0, ()),
        (REV_ALL_ARM, '674543e0', 0x4560, 'sub r4, r3, r7, ror #10', 0, ()),
        (REV_ALL_ARM, '674553e0', 0x4560, 'subs r4, r3, r7, ror #10', 0, ()),
        (REV_ALL_ARM, '674563e0', 0x4560, 'rsb r4, r3, r7, ror #10', 0, ()),
        (REV_ALL_ARM, '674573e0', 0x4560, 'rsbs r4, r3, r7, ror #10', 0, ()),
        (REV_ALL_ARM, '674583e0', 0x4560, 'add r4, r3, r7, ror #10', 0, ()),
        (REV_ALL_ARM, '674593e0', 0x4560, 'adds r4, r3, r7, ror #10', 0, ()),
        (REV_ALL_ARM, '6745a3e0', 0x4560, 'adc r4, r3, r7, ror #10', 0, ()),
        (REV_ALL_ARM, '6745b3e0', 0x4560, 'adcs r4, r3, r7, ror #10', 0, ()),
        (REV_ALL_ARM, '6745c3e0', 0x4560, 'sbc r4, r3, r7, ror #10', 0, ()),
        (REV_ALL_ARM, '6745d3e0', 0x4560, 'sbcs r4, r3, r7, ror #10', 0, ()),
        (REV_ALL_ARM, '6745e3e0', 0x4560, 'rsc r4, r3, r7, ror #10', 0, ()),
        (REV_ALL_ARM, '6745f3e0', 0x4560, 'rscs r4, r3, r7, ror #10', 0, ()),
        (REV_ALL_ARM, '674513e1', 0x4560, 'tst r3, r7, ror #10', 0, ()),
        (REV_ALL_ARM, '674533e1', 0x4560, 'teq r3, r7, ror #10', 0, ()),
        (REV_ALL_ARM, '674553e1', 0x4560, 'cmp r3, r7, ror #10', 0, ()),
        (REV_ALL_ARM, '674573e1', 0x4560, 'cmn r3, r7, ror #10', 0, ()),
        (REV_ALL_ARM, '674583e1', 0x4560, 'orr r4, r3, r7, ror #10', 0, ()),
        (REV_ALL_ARM, '674593e1', 0x4560, 'orrs r4, r3, r7, ror #10', 0, ()),
        (REV_ALL_ARM, '6745c3e1', 0x4560, 'bic r4, r3, r7, ror #10', 0, ()),
        (REV_ALL_ARM, '6745d3e1', 0x4560, 'bics r4, r3, r7, ror #10', 0, ()),
        (REV_ALL_ARM, '6745e3e1', 0x4560, 'mvn r4, r7, ror #10', 0, ()),
        (REV_ALL_ARM, '6745f3e1', 0x4560, 'mvns r4, r7, ror #10', 0, ()),
        (REV_ALL_ARM, '774503e0', 0x4560, 'and r4, r3, r7, ror r5', 0, ()),
        (REV_ALL_ARM, '774513e0', 0x4560, 'ands r4, r3, r7, ror r5', 0, ()),
        (REV_ALL_ARM, '774523e0', 0x4560, 'eor r4, r3, r7, ror r5', 0, ()),
        (REV_ALL_ARM, '774533e0', 0x4560, 'eors r4, r3, r7, ror r5', 0, ()),
        (REV_ALL_ARM, '774543e0', 0x4560, 'sub r4, r3, r7, ror r5', 0, ()),
        (REV_ALL_ARM, '774553e0', 0x4560, 'subs r4, r3, r7, ror r5', 0, ()),
        (REV_ALL_ARM, '774563e0', 0x4560, 'rsb r4, r3, r7, ror r5', 0, ()),
        (REV_ALL_ARM, '774573e0', 0x4560, 'rsbs r4, r3, r7, ror r5', 0, ()),
        (REV_ALL_ARM, '774583e0', 0x4560, 'add r4, r3, r7, ror r5', 0, ()),
        (REV_ALL_ARM, '774593e0', 0x4560, 'adds r4, r3, r7, ror r5', 0, ()),
        (REV_ALL_ARM, '7745a3e0', 0x4560, 'adc r4, r3, r7, ror r5', 0, ()),
        (REV_ALL_ARM, '7745b3e0', 0x4560, 'adcs r4, r3, r7, ror r5', 0, ()),
        (REV_ALL_ARM, '7745c3e0', 0x4560, 'sbc r4, r3, r7, ror r5', 0, ()),
        (REV_ALL_ARM, '7745d3e0', 0x4560, 'sbcs r4, r3, r7, ror r5', 0, ()),
        (REV_ALL_ARM, '7745e3e0', 0x4560, 'rsc r4, r3, r7, ror r5', 0, ()),
        (REV_ALL_ARM, '7745f3e0', 0x4560, 'rscs r4, r3, r7, ror r5', 0, ()),
        (REV_ALL_ARM, '774513e1', 0x4560, 'tst r3, r7, ror r5', 0, ()),
        (REV_ALL_ARM, '774533e1', 0x4560, 'teq r3, r7, ror r5', 0, ()),
        (REV_ALL_ARM, '774553e1', 0x4560, 'cmp r3, r7, ror r5', 0, ()),
        (REV_ALL_ARM, '774573e1', 0x4560, 'cmn r3, r7, ror r5', 0, ()),
        (REV_ALL_ARM, '774583e1', 0x4560, 'orr r4, r3, r7, ror r5', 0, ()),
        (REV_ALL_ARM, '774593e1', 0x4560, 'orrs r4, r3, r7, ror r5', 0, ()),
        (REV_ALL_ARM, '7745c3e1', 0x4560, 'bic r4, r3, r7, ror r5', 0, ()),
        (REV_ALL_ARM, '7745d3e1', 0x4560, 'bics r4, r3, r7, ror r5', 0, ()),
        (REV_ALL_ARM, '7745e3e1', 0x4560, 'mvn r4, r7, ror r5', 0, ()),
        (REV_ALL_ARM, '7745f3e1', 0x4560, 'mvns r4, r7, ror r5', 0, ()),
        (REV_ALL_ARM, '874503e0', 0x4560, 'and r4, r3, r7, lsl #11', 0, ()),
        (REV_ALL_ARM, '874513e0', 0x4560, 'ands r4, r3, r7, lsl #11', 0, ()),
        (REV_ALL_ARM, '874523e0', 0x4560, 'eor r4, r3, r7, lsl #11', 0, ()),
        (REV_ALL_ARM, '874533e0', 0x4560, 'eors r4, r3, r7, lsl #11', 0, ()),
        (REV_ALL_ARM, '874543e0', 0x4560, 'sub r4, r3, r7, lsl #11', 0, ()),
        (REV_ALL_ARM, '874553e0', 0x4560, 'subs r4, r3, r7, lsl #11', 0, ()),
        (REV_ALL_ARM, '874563e0', 0x4560, 'rsb r4, r3, r7, lsl #11', 0, ()),
        (REV_ALL_ARM, '874573e0', 0x4560, 'rsbs r4, r3, r7, lsl #11', 0, ()),
        (REV_ALL_ARM, '874583e0', 0x4560, 'add r4, r3, r7, lsl #11', 0, ()),
        (REV_ALL_ARM, '874593e0', 0x4560, 'adds r4, r3, r7, lsl #11', 0, ()),
        (REV_ALL_ARM, '8745a3e0', 0x4560, 'adc r4, r3, r7, lsl #11', 0, ()),
        (REV_ALL_ARM, '8745b3e0', 0x4560, 'adcs r4, r3, r7, lsl #11', 0, ()),
        (REV_ALL_ARM, '8745c3e0', 0x4560, 'sbc r4, r3, r7, lsl #11', 0, ()),
        (REV_ALL_ARM, '8745d3e0', 0x4560, 'sbcs r4, r3, r7, lsl #11', 0, ()),
        (REV_ALL_ARM, '8745e3e0', 0x4560, 'rsc r4, r3, r7, lsl #11', 0, ()),
        (REV_ALL_ARM, '8745f3e0', 0x4560, 'rscs r4, r3, r7, lsl #11', 0, ()),
        (REV_ALL_ARM, '874513e1', 0x4560, 'tst r3, r7, lsl #11', 0, ()),
        (REV_ALL_ARM, '874533e1', 0x4560, 'teq r3, r7, lsl #11', 0, ()),
        (REV_ALL_ARM, '874553e1', 0x4560, 'cmp r3, r7, lsl #11', 0, ()),
        (REV_ALL_ARM, '874573e1', 0x4560, 'cmn r3, r7, lsl #11', 0, ()),
        (REV_ALL_ARM, '874583e1', 0x4560, 'orr r4, r3, r7, lsl #11', 0, ()),
        (REV_ALL_ARM, '874593e1', 0x4560, 'orrs r4, r3, r7, lsl #11', 0, ()),
        (REV_ALL_ARM, '8745c3e1', 0x4560, 'bic r4, r3, r7, lsl #11', 0, ()),
        (REV_ALL_ARM, '8745d3e1', 0x4560, 'bics r4, r3, r7, lsl #11', 0, ()),
        (REV_ALL_ARM, '8745e3e1', 0x4560, 'mvn r4, r7, lsl #11', 0, ()),
        (REV_ALL_ARM, '8745f3e1', 0x4560, 'mvns r4, r7, lsl #11', 0, ()),
        (REV_ALL_ARM, '974583e0', 0x4560, 'umull r4, r3, r7, r5', 0, ()),
        (REV_ALL_ARM, '974593e0', 0x4560, 'umulls r4, r3, r7, r5', 0, ()),
        (REV_ALL_ARM, '9745a3e0', 0x4560, 'umlal r4, r3, r7, r5', 0, ()),
        (REV_ALL_ARM, '9745b3e0', 0x4560, 'umlals r4, r3, r7, r5', 0, ()),
        (REV_ALL_ARM, '9745c3e0', 0x4560, 'smull r4, r3, r7, r5', 0, ()),
        (REV_ALL_ARM, '9745d3e0', 0x4560, 'smulls r4, r3, r7, r5', 0, ()),
        (REV_ALL_ARM, 'a74503e0', 0x4560, 'and r4, r3, r7, lsr #11', 0, ()),
        (REV_ALL_ARM, 'a74513e0', 0x4560, 'ands r4, r3, r7, lsr #11', 0, ()),
        (REV_ALL_ARM, 'a74523e0', 0x4560, 'eor r4, r3, r7, lsr #11', 0, ()),
        (REV_ALL_ARM, 'a74533e0', 0x4560, 'eors r4, r3, r7, lsr #11', 0, ()),
        (REV_ALL_ARM, 'a74543e0', 0x4560, 'sub r4, r3, r7, lsr #11', 0, ()),
        (REV_ALL_ARM, 'a74553e0', 0x4560, 'subs r4, r3, r7, lsr #11', 0, ()),
        (REV_ALL_ARM, 'a74563e0', 0x4560, 'rsb r4, r3, r7, lsr #11', 0, ()),
        (REV_ALL_ARM, 'a74573e0', 0x4560, 'rsbs r4, r3, r7, lsr #11', 0, ()),
        (REV_ALL_ARM, 'a74583e0', 0x4560, 'add r4, r3, r7, lsr #11', 0, ()),
        (REV_ALL_ARM, 'a74593e0', 0x4560, 'adds r4, r3, r7, lsr #11', 0, ()),
        (REV_ALL_ARM, 'a745a3e0', 0x4560, 'adc r4, r3, r7, lsr #11', 0, ()),
        (REV_ALL_ARM, 'a745b3e0', 0x4560, 'adcs r4, r3, r7, lsr #11', 0, ()),
        (REV_ALL_ARM, 'a745c3e0', 0x4560, 'sbc r4, r3, r7, lsr #11', 0, ()),
        (REV_ALL_ARM, 'a745d3e0', 0x4560, 'sbcs r4, r3, r7, lsr #11', 0, ()),
        (REV_ALL_ARM, 'a745e3e0', 0x4560, 'rsc r4, r3, r7, lsr #11', 0, ()),
        (REV_ALL_ARM, 'a745f3e0', 0x4560, 'rscs r4, r3, r7, lsr #11', 0, ()),
        (REV_ALL_ARM, 'a74513e1', 0x4560, 'tst r3, r7, lsr #11', 0, ()),
        (REV_ALL_ARM, 'a74533e1', 0x4560, 'teq r3, r7, lsr #11', 0, ()),
        (REV_ALL_ARM, 'a74553e1', 0x4560, 'cmp r3, r7, lsr #11', 0, ()),
        (REV_ALL_ARM, 'a74573e1', 0x4560, 'cmn r3, r7, lsr #11', 0, ()),
        (REV_ALL_ARM, 'a74583e1', 0x4560, 'orr r4, r3, r7, lsr #11', 0, ()),
        (REV_ALL_ARM, 'a74593e1', 0x4560, 'orrs r4, r3, r7, lsr #11', 0, ()),
        (REV_ALL_ARM, 'a745c3e1', 0x4560, 'bic r4, r3, r7, lsr #11', 0, ()),
        (REV_ALL_ARM, 'a745d3e1', 0x4560, 'bics r4, r3, r7, lsr #11', 0, ()),
        (REV_ALL_ARM, 'a745e3e1', 0x4560, 'mvn r4, r7, lsr #11', 0, ()),
        (REV_ALL_ARM, 'a745f3e1', 0x4560, 'mvns r4, r7, lsr #11', 0, ()),
        (REV_ALL_ARM, 'b74503e0', 0x4560, 'strh r4, [r3], -r7 ', 0, ()),
        (REV_ALL_ARM, 'b74513e0', 0x4560, 'ldrh r4, [r3], -r7 ', 0, ()),
        (REV_ALL_ARM, 'b74523e0', 0x4560, 'strht r4, [r3], -r7 ', 0, ()),
        (REV_ALL_ARM, 'b74533e0', 0x4560, 'ldrht r4, [r3], -r7 ', 0, ()),
        (REV_ALL_ARM, 'b74543e0', 0x4560, 'strh r4, [r3], #-0x57 ', 0, ()),
        (REV_ALL_ARM, 'b74553e0', 0x4560, 'ldrh r4, [r3], #-0x57 ', 0, ()),
        (REV_ALL_ARM, 'b74563e0', 0x4560, 'strht r4, [r3], #-0x57 ', 0, ()),
        (REV_ALL_ARM, 'b74573e0', 0x4560, 'ldrht r4, [r3], #-0x57 ', 0, ()),
        (REV_ALL_ARM, 'b74583e0', 0x4560, 'strh r4, [r3], r7 ', 0, ()),
        (REV_ALL_ARM, 'b74593e0', 0x4560, 'ldrh r4, [r3], r7 ', 0, ()),
        (REV_ALL_ARM, 'b745a3e0', 0x4560, 'strht r4, [r3], r7 ', 0, ()),
        (REV_ALL_ARM, 'b745b3e0', 0x4560, 'ldrht r4, [r3], r7 ', 0, ()),
        (REV_ALL_ARM, 'b745c3e0', 0x4560, 'strh r4, [r3], #0x57 ', 0, ()),
        (REV_ALL_ARM, 'b745d3e0', 0x4560, 'ldrh r4, [r3], #0x57 ', 0, ()),
        (REV_ALL_ARM, 'b745e3e0', 0x4560, 'strht r4, [r3], #0x57 ', 0, ()),
        (REV_ALL_ARM, 'b745f3e0', 0x4560, 'ldrht r4, [r3], #0x57 ', 0, ()),
        (REV_ALL_ARM, 'b74503e1', 0x4560, 'strh r4, [r3, -r7] ', 0, ()),
        (REV_ALL_ARM, 'b74513e1', 0x4560, 'ldrh r4, [r3, -r7] ', 0, ()),
        (REV_ALL_ARM, 'b74523e1', 0x4560, 'strh r4, [r3, -r7]! ', 0, ()),
        (REV_ALL_ARM, 'b74533e1', 0x4560, 'ldrh r4, [r3, -r7]! ', 0, ()),
        (REV_ALL_ARM, 'b74543e1', 0x4560, 'strh r4, [r3, #-0x57] ', 0, ()),
        (REV_ALL_ARM, 'b74553e1', 0x4560, 'ldrh r4, [r3, #-0x57] ', 0, ()),
        (REV_ALL_ARM, 'b74563e1', 0x4560, 'strh r4, [r3, #-0x57]! ', 0, ()),
        (REV_ALL_ARM, 'b74573e1', 0x4560, 'ldrh r4, [r3, #-0x57]! ', 0, ()),
        (REV_ALL_ARM, 'b74583e1', 0x4560, 'strh r4, [r3, r7] ', 0, ()),
        (REV_ALL_ARM, 'b74593e1', 0x4560, 'ldrh r4, [r3, r7] ', 0, ()),
        (REV_ALL_ARM, 'b745a3e1', 0x4560, 'strh r4, [r3, r7]! ', 0, ()),
        (REV_ALL_ARM, 'b745b3e1', 0x4560, 'ldrh r4, [r3, r7]! ', 0, ()),
        (REV_ALL_ARM, 'b745c3e1', 0x4560, 'strh r4, [r3, #0x57] ', 0, ()),
        (REV_ALL_ARM, 'b745d3e1', 0x4560, 'ldrh r4, [r3, #0x57] ', 0, ()),
        (REV_ALL_ARM, 'b745e3e1', 0x4560, 'strh r4, [r3, #0x57]! ', 0, ()),
        (REV_ALL_ARM, 'b745f3e1', 0x4560, 'ldrh r4, [r3, #0x57]! ', 0, ()),
        (REV_ALL_ARM, 'c74503e0', 0x4560, 'and r4, r3, r7, asr #11', 0, ()),
        (REV_ALL_ARM, 'c74513e0', 0x4560, 'ands r4, r3, r7, asr #11', 0, ()),
        (REV_ALL_ARM, 'c74523e0', 0x4560, 'eor r4, r3, r7, asr #11', 0, ()),
        (REV_ALL_ARM, 'c74533e0', 0x4560, 'eors r4, r3, r7, asr #11', 0, ()),
        (REV_ALL_ARM, 'c74543e0', 0x4560, 'sub r4, r3, r7, asr #11', 0, ()),
        (REV_ALL_ARM, 'c74553e0', 0x4560, 'subs r4, r3, r7, asr #11', 0, ()),
        (REV_ALL_ARM, 'c74563e0', 0x4560, 'rsb r4, r3, r7, asr #11', 0, ()),
        (REV_ALL_ARM, 'c74573e0', 0x4560, 'rsbs r4, r3, r7, asr #11', 0, ()),
        (REV_ALL_ARM, 'c74583e0', 0x4560, 'add r4, r3, r7, asr #11', 0, ()),
        (REV_ALL_ARM, 'c74593e0', 0x4560, 'adds r4, r3, r7, asr #11', 0, ()),
        (REV_ALL_ARM, 'c745a3e0', 0x4560, 'adc r4, r3, r7, asr #11', 0, ()),
        (REV_ALL_ARM, 'c745b3e0', 0x4560, 'adcs r4, r3, r7, asr #11', 0, ()),
        (REV_ALL_ARM, 'c745c3e0', 0x4560, 'sbc r4, r3, r7, asr #11', 0, ()),
        (REV_ALL_ARM, 'c745d3e0', 0x4560, 'sbcs r4, r3, r7, asr #11', 0, ()),
        (REV_ALL_ARM, 'c745e3e0', 0x4560, 'rsc r4, r3, r7, asr #11', 0, ()),
        (REV_ALL_ARM, 'c745f3e0', 0x4560, 'rscs r4, r3, r7, asr #11', 0, ()),
        (REV_ALL_ARM, 'c74513e1', 0x4560, 'tst r3, r7, asr #11', 0, ()),
        (REV_ALL_ARM, 'c74533e1', 0x4560, 'teq r3, r7, asr #11', 0, ()),
        (REV_ALL_ARM, 'c74553e1', 0x4560, 'cmp r3, r7, asr #11', 0, ()),
        (REV_ALL_ARM, 'c74573e1', 0x4560, 'cmn r3, r7, asr #11', 0, ()),
        (REV_ALL_ARM, 'c74583e1', 0x4560, 'orr r4, r3, r7, asr #11', 0, ()),
        (REV_ALL_ARM, 'c74593e1', 0x4560, 'orrs r4, r3, r7, asr #11', 0, ()),
        (REV_ALL_ARM, 'c745c3e1', 0x4560, 'bic r4, r3, r7, asr #11', 0, ()),
        (REV_ALL_ARM, 'c745d3e1', 0x4560, 'bics r4, r3, r7, asr #11', 0, ()),
        (REV_ALL_ARM, 'c745e3e1', 0x4560, 'mvn r4, r7, asr #11', 0, ()),
        (REV_ALL_ARM, 'c745f3e1', 0x4560, 'mvns r4, r7, asr #11', 0, ()),
        (REV_ALL_ARM, 'd74503e0', 0x4560, 'ldrd r4, r5, [r3], -r7 ', 0, ()),
        (REV_ALL_ARM, 'd74513e0', 0x4560, 'ldrsb r4, [r3], -r7 ', 0, ()),
        (REV_ALL_ARM, 'd74523e0', 0x4560, 'ldrd r4, r5, [r3], -r7 ', 0, ()),
        (REV_ALL_ARM, 'd74533e0', 0x4560, 'ldrsbt r4, [r3], -r7 ', 0, ()),
        (REV_ALL_ARM, 'd74543e0', 0x4560, 'ldrd r4, r5, [r3], #-0x57 ', 0, ()),
        (REV_ALL_ARM, 'd74553e0', 0x4560, 'ldrsb r4, [r3], #-0x57 ', 0, ()),
        (REV_ALL_ARM, 'd74573e0', 0x4560, 'ldrsbt r4, [r3], #-0x57 ', 0, ()),
        (REV_ALL_ARM, 'd74583e0', 0x4560, 'ldrd r4, r5, [r3], r7 ', 0, ()),
        (REV_ALL_ARM, 'd74593e0', 0x4560, 'ldrsb r4, [r3], r7 ', 0, ()),
        (REV_ALL_ARM, 'd745b3e0', 0x4560, 'ldrsbt r4, [r3], r7 ', 0, ()),
        (REV_ALL_ARM, 'd745c3e0', 0x4560, 'ldrd r4, r5,[r3], #0x57 ', 0, ()),
        (REV_ALL_ARM, 'd745d3e0', 0x4560, 'ldrsb r4, [r3], #0x57 ', 0, ()),
        (REV_ALL_ARM, 'd745f3e0', 0x4560, 'ldrsbt r4, [r3], #0x57 ', 0, ()),
        (REV_ALL_ARM, 'd74503e1', 0x4560, 'ldrd r4, r5, [r3, -r7] ', 0, ()),
        (REV_ALL_ARM, 'd74513e1', 0x4560, 'ldrsb r4, [r3, -r7] ', 0, ()),
        (REV_ALL_ARM, 'd74523e1', 0x4560, 'ldrd r4, r5, [r3, -r7]! ', 0, ()),
        (REV_ALL_ARM, 'd74533e1', 0x4560, 'ldrsb r4, [r3, -r7]! ', 0, ()),
        (REV_ALL_ARM, 'd74543e1', 0x4560, 'ldrd r4, r5, [r3, #-0x57] ', 0, ()),
        (REV_ALL_ARM, 'd74553e1', 0x4560, 'ldrsb r4, [r3, #-0x57] ', 0, ()),
        (REV_ALL_ARM, 'd74563e1', 0x4560, 'ldrd r4, r5, [r3, #-0x57]! ', 0, ()),
        (REV_ALL_ARM, 'd74573e1', 0x4560, 'ldrsb r4, [r3, #-0x57]! ', 0, ()),
        (REV_ALL_ARM, 'd74583e1', 0x4560, 'ldrd r4, r5, [r3, r7] ', 0, ()),
        (REV_ALL_ARM, 'd74593e1', 0x4560, 'ldrsb r4, [r3, r7] ', 0, ()),
        (REV_ALL_ARM, 'd745a3e1', 0x4560, 'ldrd r4, r5, [r3, r7]! ', 0, ()),
        (REV_ALL_ARM, 'd745b3e1', 0x4560, 'ldrsb r4, [r3, r7]! ', 0, ()),
        (REV_ALL_ARM, 'd745c3e1', 0x4560, 'ldrd r4, r5, [r3, #0x57] ', 0, ()),
        (REV_ALL_ARM, 'd745d3e1', 0x4560, 'ldrsb r4, [r3, #0x57] ', 0, ()),
        (REV_ALL_ARM, 'd745e3e1', 0x4560, 'ldrd r4, r5,  [r3, #0x57]! ', 0, ()),
        (REV_ALL_ARM, 'd745f3e1', 0x4560, 'ldrsb r4, [r3, #0x57]! ', 0, ()),
        (REV_ALL_ARM, 'e74503e0', 0x4560, 'and r4, r3, r7, ror #11', 0, ()),
        (REV_ALL_ARM, 'e74513e0', 0x4560, 'ands r4, r3, r7, ror #11', 0, ()),
        (REV_ALL_ARM, 'e74523e0', 0x4560, 'eor r4, r3, r7, ror #11', 0, ()),
        (REV_ALL_ARM, 'e74533e0', 0x4560, 'eors r4, r3, r7, ror #11', 0, ()),
        (REV_ALL_ARM, 'e74543e0', 0x4560, 'sub r4, r3, r7, ror #11', 0, ()),
        (REV_ALL_ARM, 'e74553e0', 0x4560, 'subs r4, r3, r7, ror #11', 0, ()),
        (REV_ALL_ARM, 'e74563e0', 0x4560, 'rsb r4, r3, r7, ror #11', 0, ()),
        (REV_ALL_ARM, 'e74573e0', 0x4560, 'rsbs r4, r3, r7, ror #11', 0, ()),
        (REV_ALL_ARM, 'e74583e0', 0x4560, 'add r4, r3, r7, ror #11', 0, ()),
        (REV_ALL_ARM, 'e74593e0', 0x4560, 'adds r4, r3, r7, ror #11', 0, ()),
        (REV_ALL_ARM, 'e745a3e0', 0x4560, 'adc r4, r3, r7, ror #11', 0, ()),
        (REV_ALL_ARM, 'e745b3e0', 0x4560, 'adcs r4, r3, r7, ror #11', 0, ()),
        (REV_ALL_ARM, 'e745c3e0', 0x4560, 'sbc r4, r3, r7, ror #11', 0, ()),
        (REV_ALL_ARM, 'e745d3e0', 0x4560, 'sbcs r4, r3, r7, ror #11', 0, ()),
        (REV_ALL_ARM, 'e745e3e0', 0x4560, 'rsc r4, r3, r7, ror #11', 0, ()),
        (REV_ALL_ARM, 'e745f3e0', 0x4560, 'rscs r4, r3, r7, ror #11', 0, ()),
        (REV_ALL_ARM, 'e74513e1', 0x4560, 'tst r3, r7, ror #11', 0, ()),
        (REV_ALL_ARM, 'e74533e1', 0x4560, 'teq r3, r7, ror #11', 0, ()),
        (REV_ALL_ARM, 'e74553e1', 0x4560, 'cmp r3, r7, ror #11', 0, ()),
        (REV_ALL_ARM, 'e74573e1', 0x4560, 'cmn r3, r7, ror #11', 0, ()),
        (REV_ALL_ARM, 'e74583e1', 0x4560, 'orr r4, r3, r7, ror #11', 0, ()),
        (REV_ALL_ARM, 'e74593e1', 0x4560, 'orrs r4, r3, r7, ror #11', 0, ()),
        (REV_ALL_ARM, 'e745c3e1', 0x4560, 'bic r4, r3, r7, ror #11', 0, ()),
        (REV_ALL_ARM, 'e745d3e1', 0x4560, 'bics r4, r3, r7, ror #11', 0, ()),
        (REV_ALL_ARM, 'e745e3e1', 0x4560, 'mvn r4, r7, ror #11', 0, ()),
        (REV_ALL_ARM, 'e745f3e1', 0x4560, 'mvns r4, r7, ror #11', 0, ()),
        (REV_ALL_ARM, 'f74503e0', 0x4560, 'strd r4, r5, [r3], -r7 ', 0, ()),
        (REV_ALL_ARM, 'f74513e0', 0x4560, 'ldrsh r4, [r3], -r7 ', 0, ()),
        (REV_ALL_ARM, 'f74533e0', 0x4560, 'ldrsht r4, [r3], -r7 ', 0, ()),
        (REV_ALL_ARM, 'f74543e0', 0x4560, 'strd r4, r5, [r3], #-0x57 ', 0, ()),
        (REV_ALL_ARM, 'f74553e0', 0x4560, 'ldrsh r4, [r3], #-0x57 ', 0, ()),
        (REV_ALL_ARM, 'f74573e0', 0x4560, 'ldrsht r4, [r3], #-0x57 ', 0, ()),
        (REV_ALL_ARM, 'f74583e0', 0x4560, 'strd r4, r5, [r3], r7 ', 0, ()),
        (REV_ALL_ARM, 'f74593e0', 0x4560, 'ldrsh r4, [r3], r7 ', 0, ()),
        (REV_ALL_ARM, 'f745b3e0', 0x4560, 'ldrsht r4, [r3], r7 ', 0, ()),
        (REV_ALL_ARM, 'f745c3e0', 0x4560, 'strd r4, r5, [r3], #0x57 ', 0, ()),
        (REV_ALL_ARM, 'f745d3e0', 0x4560, 'ldrsh r4, [r3], #0x57 ', 0, ()),
        (REV_ALL_ARM, 'f745f3e0', 0x4560, 'ldrsht r4, [r3], #0x57 ', 0, ()),
        (REV_ALL_ARM, 'f74503e1', 0x4560, 'strd r4, r5, [r3, -r7] ', 0, ()),
        (REV_ALL_ARM, 'f74513e1', 0x4560, 'ldrsh r4, [r3, -r7] ', 0, ()),
        (REV_ALL_ARM, 'f74523e1', 0x4560, 'strd r4, r5, [r3, -r7]! ', 0, ()),
        (REV_ALL_ARM, 'f74533e1', 0x4560, 'ldrsh r4, [r3, -r7]! ', 0, ()),
        (REV_ALL_ARM, 'f74543e1', 0x4560, 'strd r4, r5, [r3, #-0x57] ', 0, ()),
        (REV_ALL_ARM, 'f74553e1', 0x4560, 'ldrsh r4, [r3, #-0x57] ', 0, ()),
        (REV_ALL_ARM, 'f74563e1', 0x4560, 'strd r4, r5, [r3, #-0x57]! ', 0, ()),
        (REV_ALL_ARM, 'f74573e1', 0x4560, 'ldrsh r4, [r3, #-0x57]! ', 0, ()),
        (REV_ALL_ARM, 'f74583e1', 0x4560, 'strd r4, r5, [r3, r7] ', 0, ()),
        (REV_ALL_ARM, 'f74593e1', 0x4560, 'ldrsh r4, [r3, r7] ', 0, ()),
        (REV_ALL_ARM, 'f745a3e1', 0x4560, 'strd r4, r5, [r3, r7]! ', 0, ()),
        (REV_ALL_ARM, 'f745b3e1', 0x4560, 'ldrsh r4, [r3, r7]! ', 0, ()),
        (REV_ALL_ARM, 'f745c3e1', 0x4560, 'strd r4, r5, [r3, #0x57] ', 0, ()),
        (REV_ALL_ARM, 'f745d3e1', 0x4560, 'ldrsh r4, [r3, #0x57] ', 0, ()),
        (REV_ALL_ARM, 'f745e3e1', 0x4560, 'strd r4, r5,[r3, #0x57]! ', 0, ()),
        (REV_ALL_ARM, 'f745f3e1', 0x4560, 'ldrsh r4, [r3, #0x57]! ', 0, ()),
        (REV_ALL_ARM, '074603e0', 0x4560, 'and r4, r3, r7, lsl #12', 0, ()),
        (REV_ALL_ARM, '074613e0', 0x4560, 'ands r4, r3, r7, lsl #12', 0, ()),
        (REV_ALL_ARM, '074623e0', 0x4560, 'eor r4, r3, r7, lsl #12', 0, ()),
        (REV_ALL_ARM, '074633e0', 0x4560, 'eors r4, r3, r7, lsl #12', 0, ()),
        (REV_ALL_ARM, '074643e0', 0x4560, 'sub r4, r3, r7, lsl #12', 0, ()),
        (REV_ALL_ARM, '074653e0', 0x4560, 'subs r4, r3, r7, lsl #12', 0, ()),
        (REV_ALL_ARM, '074663e0', 0x4560, 'rsb r4, r3, r7, lsl #12', 0, ()),
        (REV_ALL_ARM, '074673e0', 0x4560, 'rsbs r4, r3, r7, lsl #12', 0, ()),
        (REV_ALL_ARM, '074683e0', 0x4560, 'add r4, r3, r7, lsl #12', 0, ()),
        (REV_ALL_ARM, '074693e0', 0x4560, 'adds r4, r3, r7, lsl #12', 0, ()),
        (REV_ALL_ARM, '0746a3e0', 0x4560, 'adc r4, r3, r7, lsl #12', 0, ()),
        (REV_ALL_ARM, '0746b3e0', 0x4560, 'adcs r4, r3, r7, lsl #12', 0, ()),
        (REV_ALL_ARM, '0746c3e0', 0x4560, 'sbc r4, r3, r7, lsl #12', 0, ()),
        (REV_ALL_ARM, '0746d3e0', 0x4560, 'sbcs r4, r3, r7, lsl #12', 0, ()),
        (REV_ALL_ARM, '0746e3e0', 0x4560, 'rsc r4, r3, r7, lsl #12', 0, ()),
        (REV_ALL_ARM, '0746f3e0', 0x4560, 'rscs r4, r3, r7, lsl #12', 0, ()),
        (REV_ALL_ARM, '074613e1', 0x4560, 'tst r3, r7, lsl #12', 0, ()),
        (REV_ALL_ARM, '074633e1', 0x4560, 'teq r3, r7, lsl #12', 0, ()),
        (REV_ALL_ARM, '074653e1', 0x4560, 'cmp r3, r7, lsl #12', 0, ()),
        (REV_ALL_ARM, '074673e1', 0x4560, 'cmn r3, r7, lsl #12', 0, ()),
        (REV_ALL_ARM, '074683e1', 0x4560, 'orr r4, r3, r7, lsl #12', 0, ()),
        (REV_ALL_ARM, '074693e1', 0x4560, 'orrs r4, r3, r7, lsl #12', 0, ()),
        (REV_ALL_ARM, '0746c3e1', 0x4560, 'bic r4, r3, r7, lsl #12', 0, ()),
        (REV_ALL_ARM, '0746d3e1', 0x4560, 'bics r4, r3, r7, lsl #12', 0, ()),
        (REV_ALL_ARM, '0746e3e1', 0x4560, 'mvn r4, r7, lsl #12', 0, ()),
        (REV_ALL_ARM, '0746f3e1', 0x4560, 'mvns r4, r7, lsl #12', 0, ()),
        (REV_ALL_ARM, '174603e0', 0x4560, 'and r4, r3, r7, lsl r6', 0, ()),
        (REV_ALL_ARM, '174613e0', 0x4560, 'ands r4, r3, r7, lsl r6', 0, ()),
        (REV_ALL_ARM, '174623e0', 0x4560, 'eor r4, r3, r7, lsl r6', 0, ()),
        (REV_ALL_ARM, '174633e0', 0x4560, 'eors r4, r3, r7, lsl r6', 0, ()),
        (REV_ALL_ARM, '174643e0', 0x4560, 'sub r4, r3, r7, lsl r6', 0, ()),
        (REV_ALL_ARM, '174653e0', 0x4560, 'subs r4, r3, r7, lsl r6', 0, ()),
        (REV_ALL_ARM, '174663e0', 0x4560, 'rsb r4, r3, r7, lsl r6', 0, ()),
        (REV_ALL_ARM, '174673e0', 0x4560, 'rsbs r4, r3, r7, lsl r6', 0, ()),
        (REV_ALL_ARM, '174683e0', 0x4560, 'add r4, r3, r7, lsl r6', 0, ()),
        (REV_ALL_ARM, '174693e0', 0x4560, 'adds r4, r3, r7, lsl r6', 0, ()),
        (REV_ALL_ARM, '1746a3e0', 0x4560, 'adc r4, r3, r7, lsl r6', 0, ()),
        (REV_ALL_ARM, '1746b3e0', 0x4560, 'adcs r4, r3, r7, lsl r6', 0, ()),
        (REV_ALL_ARM, '1746c3e0', 0x4560, 'sbc r4, r3, r7, lsl r6', 0, ()),
        (REV_ALL_ARM, '1746d3e0', 0x4560, 'sbcs r4, r3, r7, lsl r6', 0, ()),
        (REV_ALL_ARM, '1746e3e0', 0x4560, 'rsc r4, r3, r7, lsl r6', 0, ()),
        (REV_ALL_ARM, '1746f3e0', 0x4560, 'rscs r4, r3, r7, lsl r6', 0, ()),
        (REV_ALL_ARM, '174613e1', 0x4560, 'tst r3, r7, lsl r6', 0, ()),
        (REV_ALL_ARM, '174623e1', 0x4560, 'bx r7', 0, ()),
        (REV_ALL_ARM, '174653e1', 0x4560, 'cmp r3, r7, lsl r6', 0, ()),
        (REV_ALL_ARM, '174673e1', 0x4560, 'cmn r3, r7, lsl r6', 0, ()),
        (REV_ALL_ARM, '174683e1', 0x4560, 'orr r4, r3, r7, lsl r6', 0, ()),
        (REV_ALL_ARM, '174693e1', 0x4560, 'orrs r4, r3, r7, lsl r6', 0, ()),
        (REV_ALL_ARM, '1746c3e1', 0x4560, 'bic r4, r3, r7, lsl r6', 0, ()),
        (REV_ALL_ARM, '1746d3e1', 0x4560, 'bics r4, r3, r7, lsl r6', 0, ()),
        (REV_ALL_ARM, '1746e3e1', 0x4560, 'mvn r4, r7, lsl r6', 0, ()),
        (REV_ALL_ARM, '1746f3e1', 0x4560, 'mvns r4, r7, lsl r6', 0, ()),
        (REV_ALL_ARM, '274603e0', 0x4560, 'and r4, r3, r7, lsr #12', 0, ()),
        (REV_ALL_ARM, '274613e0', 0x4560, 'ands r4, r3, r7, lsr #12', 0, ()),
        (REV_ALL_ARM, '274623e0', 0x4560, 'eor r4, r3, r7, lsr #12', 0, ()),
        (REV_ALL_ARM, '274633e0', 0x4560, 'eors r4, r3, r7, lsr #12', 0, ()),
        (REV_ALL_ARM, '274643e0', 0x4560, 'sub r4, r3, r7, lsr #12', 0, ()),
        (REV_ALL_ARM, '274653e0', 0x4560, 'subs r4, r3, r7, lsr #12', 0, ()),
        (REV_ALL_ARM, '274663e0', 0x4560, 'rsb r4, r3, r7, lsr #12', 0, ()),
        (REV_ALL_ARM, '274673e0', 0x4560, 'rsbs r4, r3, r7, lsr #12', 0, ()),
        (REV_ALL_ARM, '274683e0', 0x4560, 'add r4, r3, r7, lsr #12', 0, ()),
        (REV_ALL_ARM, '274693e0', 0x4560, 'adds r4, r3, r7, lsr #12', 0, ()),
        (REV_ALL_ARM, '2746a3e0', 0x4560, 'adc r4, r3, r7, lsr #12', 0, ()),
        (REV_ALL_ARM, '2746b3e0', 0x4560, 'adcs r4, r3, r7, lsr #12', 0, ()),
        (REV_ALL_ARM, '2746c3e0', 0x4560, 'sbc r4, r3, r7, lsr #12', 0, ()),
        (REV_ALL_ARM, '2746d3e0', 0x4560, 'sbcs r4, r3, r7, lsr #12', 0, ()),
        (REV_ALL_ARM, '2746e3e0', 0x4560, 'rsc r4, r3, r7, lsr #12', 0, ()),
        (REV_ALL_ARM, '2746f3e0', 0x4560, 'rscs r4, r3, r7, lsr #12', 0, ()),
        (REV_ALL_ARM, '274613e1', 0x4560, 'tst r3, r7, lsr #12', 0, ()),
        (REV_ALL_ARM, '274653e1', 0x4560, 'cmp r3, r7, lsr #12', 0, ()),
        (REV_ALL_ARM, '274673e1', 0x4560, 'cmn r3, r7, lsr #12', 0, ()),
        (REV_ALL_ARM, '274683e1', 0x4560, 'orr r4, r3, r7, lsr #12', 0, ()),
        (REV_ALL_ARM, '274693e1', 0x4560, 'orrs r4, r3, r7, lsr #12', 0, ()),
        (REV_ALL_ARM, '2746c3e1', 0x4560, 'bic r4, r3, r7, lsr #12', 0, ()),
        (REV_ALL_ARM, '2746d3e1', 0x4560, 'bics r4, r3, r7, lsr #12', 0, ()),
        (REV_ALL_ARM, '2746e3e1', 0x4560, 'mvn r4, r7, lsr #12', 0, ()),
        (REV_ALL_ARM, '2746f3e1', 0x4560, 'mvns r4, r7, lsr #12', 0, ()),
        (REV_ALL_ARM, '374603e0', 0x4560, 'and r4, r3, r7, lsr r6', 0, ()),
        (REV_ALL_ARM, '374613e0', 0x4560, 'ands r4, r3, r7, lsr r6', 0, ()),
        (REV_ALL_ARM, '374623e0', 0x4560, 'eor r4, r3, r7, lsr r6', 0, ()),
        (REV_ALL_ARM, '374633e0', 0x4560, 'eors r4, r3, r7, lsr r6', 0, ()),
        (REV_ALL_ARM, '374643e0', 0x4560, 'sub r4, r3, r7, lsr r6', 0, ()),
        (REV_ALL_ARM, '374653e0', 0x4560, 'subs r4, r3, r7, lsr r6', 0, ()),
        (REV_ALL_ARM, '374663e0', 0x4560, 'rsb r4, r3, r7, lsr r6', 0, ()),
        (REV_ALL_ARM, '374673e0', 0x4560, 'rsbs r4, r3, r7, lsr r6', 0, ()),
        (REV_ALL_ARM, '374683e0', 0x4560, 'add r4, r3, r7, lsr r6', 0, ()),
        (REV_ALL_ARM, '374693e0', 0x4560, 'adds r4, r3, r7, lsr r6', 0, ()),
        (REV_ALL_ARM, '3746a3e0', 0x4560, 'adc r4, r3, r7, lsr r6', 0, ()),
        (REV_ALL_ARM, '3746b3e0', 0x4560, 'adcs r4, r3, r7, lsr r6', 0, ()),
        (REV_ALL_ARM, '3746c3e0', 0x4560, 'sbc r4, r3, r7, lsr r6', 0, ()),
        (REV_ALL_ARM, '3746d3e0', 0x4560, 'sbcs r4, r3, r7, lsr r6', 0, ()),
        (REV_ALL_ARM, '3746e3e0', 0x4560, 'rsc r4, r3, r7, lsr r6', 0, ()),
        (REV_ALL_ARM, '3746f3e0', 0x4560, 'rscs r4, r3, r7, lsr r6', 0, ()),
        (REV_ALL_ARM, '374613e1', 0x4560, 'tst r3, r7, lsr r6', 0, ()),
        (REV_ALL_ARM, '374623e1', 0x4560, 'blx r7', 0, ()),
        (REV_ALL_ARM, '374633e1', 0x4560, 'teq r3, r7, lsr r6', 0, ()),
        (REV_ALL_ARM, '374653e1', 0x4560, 'cmp r3, r7, lsr r6', 0, ()),
        (REV_ALL_ARM, '374673e1', 0x4560, 'cmn r3, r7, lsr r6', 0, ()),
        (REV_ALL_ARM, '374683e1', 0x4560, 'orr r4, r3, r7, lsr r6', 0, ()),
        (REV_ALL_ARM, '374693e1', 0x4560, 'orrs r4, r3, r7, lsr r6', 0, ()),
        (REV_ALL_ARM, '3746c3e1', 0x4560, 'bic r4, r3, r7, lsr r6', 0, ()),
        (REV_ALL_ARM, '3746d3e1', 0x4560, 'bics r4, r3, r7, lsr r6', 0, ()),
        (REV_ALL_ARM, '3746e3e1', 0x4560, 'mvn r4, r7, lsr r6', 0, ()),
        (REV_ALL_ARM, '3746f3e1', 0x4560, 'mvns r4, r7, lsr r6', 0, ()),
        (REV_ALL_ARM, '474603e0', 0x4560, 'and r4, r3, r7, asr #12', 0, ()),
        (REV_ALL_ARM, '474613e0', 0x4560, 'ands r4, r3, r7, asr #12', 0, ()),
        (REV_ALL_ARM, '474623e0', 0x4560, 'eor r4, r3, r7, asr #12', 0, ()),
        (REV_ALL_ARM, '474633e0', 0x4560, 'eors r4, r3, r7, asr #12', 0, ()),
        (REV_ALL_ARM, '474643e0', 0x4560, 'sub r4, r3, r7, asr #12', 0, ()),
        (REV_ALL_ARM, '474653e0', 0x4560, 'subs r4, r3, r7, asr #12', 0, ()),
        (REV_ALL_ARM, '474663e0', 0x4560, 'rsb r4, r3, r7, asr #12', 0, ()),
        (REV_ALL_ARM, '474673e0', 0x4560, 'rsbs r4, r3, r7, asr #12', 0, ()),
        (REV_ALL_ARM, '474683e0', 0x4560, 'add r4, r3, r7, asr #12', 0, ()),
        (REV_ALL_ARM, '474693e0', 0x4560, 'adds r4, r3, r7, asr #12', 0, ()),
        (REV_ALL_ARM, '4746a3e0', 0x4560, 'adc r4, r3, r7, asr #12', 0, ()),
        (REV_ALL_ARM, '4746b3e0', 0x4560, 'adcs r4, r3, r7, asr #12', 0, ()),
        (REV_ALL_ARM, '4746c3e0', 0x4560, 'sbc r4, r3, r7, asr #12', 0, ()),
        (REV_ALL_ARM, '4746d3e0', 0x4560, 'sbcs r4, r3, r7, asr #12', 0, ()),
        (REV_ALL_ARM, '4746e3e0', 0x4560, 'rsc r4, r3, r7, asr #12', 0, ()),
        (REV_ALL_ARM, '4746f3e0', 0x4560, 'rscs r4, r3, r7, asr #12', 0, ()),
        (REV_ALL_ARM, '474613e1', 0x4560, 'tst r3, r7, asr #12', 0, ()),
        (REV_ALL_ARM, '474633e1', 0x4560, 'teq r3, r7, asr #12', 0, ()),
        (REV_ALL_ARM, '474653e1', 0x4560, 'cmp r3, r7, asr #12', 0, ()),
        (REV_ALL_ARM, '474673e1', 0x4560, 'cmn r3, r7, asr #12', 0, ()),
        (REV_ALL_ARM, '474683e1', 0x4560, 'orr r4, r3, r7, asr #12', 0, ()),
        (REV_ALL_ARM, '474693e1', 0x4560, 'orrs r4, r3, r7, asr #12', 0, ()),
        (REV_ALL_ARM, '4746c3e1', 0x4560, 'bic r4, r3, r7, asr #12', 0, ()),
        (REV_ALL_ARM, '4746d3e1', 0x4560, 'bics r4, r3, r7, asr #12', 0, ()),
        (REV_ALL_ARM, '4746e3e1', 0x4560, 'mvn r4, r7, asr #12', 0, ()),
        (REV_ALL_ARM, '4746f3e1', 0x4560, 'mvns r4, r7, asr #12', 0, ()),
        (REV_ALL_ARM, '574603e0', 0x4560, 'and r4, r3, r7, asr r6', 0, ()),
        (REV_ALL_ARM, '574613e0', 0x4560, 'ands r4, r3, r7, asr r6', 0, ()),
        (REV_ALL_ARM, '574623e0', 0x4560, 'eor r4, r3, r7, asr r6', 0, ()),
        (REV_ALL_ARM, '574633e0', 0x4560, 'eors r4, r3, r7, asr r6', 0, ()),
        (REV_ALL_ARM, '574643e0', 0x4560, 'sub r4, r3, r7, asr r6', 0, ()),
        (REV_ALL_ARM, '574653e0', 0x4560, 'subs r4, r3, r7, asr r6', 0, ()),
        (REV_ALL_ARM, '574663e0', 0x4560, 'rsb r4, r3, r7, asr r6', 0, ()),
        (REV_ALL_ARM, '574673e0', 0x4560, 'rsbs r4, r3, r7, asr r6', 0, ()),
        (REV_ALL_ARM, '574683e0', 0x4560, 'add r4, r3, r7, asr r6', 0, ()),
        (REV_ALL_ARM, '574693e0', 0x4560, 'adds r4, r3, r7, asr r6', 0, ()),
        (REV_ALL_ARM, '5746a3e0', 0x4560, 'adc r4, r3, r7, asr r6', 0, ()),
        (REV_ALL_ARM, '5746b3e0', 0x4560, 'adcs r4, r3, r7, asr r6', 0, ()),
        (REV_ALL_ARM, '5746c3e0', 0x4560, 'sbc r4, r3, r7, asr r6', 0, ()),
        (REV_ALL_ARM, '5746d3e0', 0x4560, 'sbcs r4, r3, r7, asr r6', 0, ()),
        (REV_ALL_ARM, '5746e3e0', 0x4560, 'rsc r4, r3, r7, asr r6', 0, ()),
        (REV_ALL_ARM, '5746f3e0', 0x4560, 'rscs r4, r3, r7, asr r6', 0, ()),
        (REV_ALL_ARM, '574613e1', 0x4560, 'tst r3, r7, asr r6', 0, ()),  
        (REV_ALL_ARM, '574633e1', 0x4560, 'teq r3, r7, asr r6', 0, ()),  
        (REV_ALL_ARM, '574653e1', 0x4560, 'cmp r3, r7, asr r6', 0, ()),  
        (REV_ALL_ARM, '574673e1', 0x4560, 'cmn r3, r7, asr r6', 0, ()),
        (REV_ALL_ARM, '574683e1', 0x4560, 'orr r4, r3, r7, asr r6', 0, ()),
        (REV_ALL_ARM, '574693e1', 0x4560, 'orrs r4, r3, r7, asr r6', 0, ()),
        (REV_ALL_ARM, '5746c3e1', 0x4560, 'bic r4, r3, r7, asr r6', 0, ()),
        (REV_ALL_ARM, '5746d3e1', 0x4560, 'bics r4, r3, r7, asr r6', 0, ()),
        (REV_ALL_ARM, '5746e3e1', 0x4560, 'mvn r4, r7, asr r6', 0, ()),
        (REV_ALL_ARM, '5746f3e1', 0x4560, 'mvns r4, r7, asr r6', 0, ()),
        (REV_ALL_ARM, '674503e6', 0x4560, 'str r4, [r3], -r7, ror #10', 0, ()),
        (REV_ALL_ARM, '674523e6', 0x4560, 'strt r4, [r3], -r7, ror #10', 0, ()),
        (REV_ALL_ARM, '674543e6', 0x4560, 'strb r4, [r3], -r7, ror #10', 0, ()),
        (REV_ALL_ARM, '674563e6', 0x4560, 'strbt r4, [r3], -r7, ror #10', 0, ()),
        (REV_ALL_ARM, '674583e6', 0x4560, 'str r4, [r3], r7, ror #10', 0, ()),
        (REV_ALL_ARM, '6745a3e6', 0x4560, 'strt r4, [r3], r7, ror #10', 0, ()),
        (REV_ALL_ARM, '6745c3e6', 0x4560, 'strb r4, [r3], r7, ror #10', 0, ()),
        (REV_ALL_ARM, '6745e3e6', 0x4560, 'strbt r4, [r3], r7, ror #10', 0, ()),
        (REV_ALL_ARM, '674503e7', 0x4560, 'str r4, [r3, -r7, ror #10]', 0, ()),
        (REV_ALL_ARM, '674523e7', 0x4560, 'str r4, [r3, -r7, ror #10]!', 0, ()),
        (REV_ALL_ARM, '674543e7', 0x4560, 'strb r4, [r3, -r7, ror #10]', 0, ()),
        (REV_ALL_ARM, '674563e7', 0x4560, 'strb r4, [r3, -r7, ror #10]!', 0, ()),
        (REV_ALL_ARM, '674583e7', 0x4560, 'str r4, [r3, r7, ror #10]', 0, ()),
        (REV_ALL_ARM, '6745a3e7', 0x4560, 'str r4, [r3, r7, ror #10]!', 0, ()),
        (REV_ALL_ARM, '6745c3e7', 0x4560, 'strb r4, [r3, r7, ror #10]', 0, ()),
        (REV_ALL_ARM, '6745e3e7', 0x4560, 'strb r4, [r3, r7, ror #10]!', 0, ()),
        (REV_ALL_ARM, '674503e0', 0x4560, 'and r4, r3, r7, ror #10', 0, ()),
        (REV_ALL_ARM, '674513e0', 0x4560, 'ands r4, r3, r7, ror #10', 0, ()),
        (REV_ALL_ARM, '674523e0', 0x4560, 'eor r4, r3, r7, ror #10', 0, ()),
        (REV_ALL_ARM, '674533e0', 0x4560, 'eors r4, r3, r7, ror #10', 0, ()),
        (REV_ALL_ARM, '674543e0', 0x4560, 'sub r4, r3, r7, ror #10', 0, ()),
        (REV_ALL_ARM, '674553e0', 0x4560, 'subs r4, r3, r7, ror #10', 0, ()),
        (REV_ALL_ARM, '674563e0', 0x4560, 'rsb r4, r3, r7, ror #10', 0, ()),
        (REV_ALL_ARM, '674573e0', 0x4560, 'rsbs r4, r3, r7, ror #10', 0, ()),
        (REV_ALL_ARM, '674583e0', 0x4560, 'add r4, r3, r7, ror #10', 0, ()),
        (REV_ALL_ARM, '674593e0', 0x4560, 'adds r4, r3, r7, ror #10', 0, ()),
        (REV_ALL_ARM, '6745a3e0', 0x4560, 'adc r4, r3, r7, ror #10', 0, ()),
        (REV_ALL_ARM, '6745b3e0', 0x4560, 'adcs r4, r3, r7, ror #10', 0, ()),
        (REV_ALL_ARM, '6745c3e0', 0x4560, 'sbc r4, r3, r7, ror #10', 0, ()),
        (REV_ALL_ARM, '6745d3e0', 0x4560, 'sbcs r4, r3, r7, ror #10', 0, ()),
        (REV_ALL_ARM, '6745e3e0', 0x4560, 'rsc r4, r3, r7, ror #10', 0, ()),
        (REV_ALL_ARM, '6745f3e0', 0x4560, 'rscs r4, r3, r7, ror #10', 0, ()),
        #ADDED TESTS
        (REV_ALL_ARM, 'ff4ca3e2', 0x4560, 'adc  r4, r3, #0xff00', 0, ()),
        (REV_ALL_ARM, 'ff4cb3e2', 0x4560, 'adcs  r4, r3, #0xff00', 0, ()),
        (REV_ALL_ARM, 'ff4c83e2', 0x4560, 'add  r4, r3, #0xff00', 0, ()),
        (REV_ALL_ARM, 'ff4c93e2', 0x4560, 'adds  r4, r3, #0xff00', 0, ()),
        (REV_ALL_ARM, '013a8fe2', 0x4560, 'adr  r3, 0x00005568', 0, ()),
        (REV_ALL_ARM, '013a4fe2', 0x4560, 'adr  r3, 0x00003568', 0, ()),
        (REV_ALL_ARM, 'ff4c03e2', 0x4560, 'and  r4, r3, #0xff00', 0, ()),
        (REV_ALL_ARM, 'ff4c13e2', 0x4560, 'ands  r4, r3, #0xff00', 0, ()),
        (REV_ALL_ARM, '001000ea', 0x4560, 'b 0x00008568', 0, ()),
        (REV_ALL_ARM, 'ff4cc3e3', 0x4560, 'bic  r4, r3, #0xff00', 0, ()),
        (REV_ALL_ARM, '001000eb', 0x4560, 'bl  0x00008568', 0, ()),
        (REV_ALL_ARM, '001000fa', 0x4560, 'blx  0x00005568', 0, ()),
        (REV_ALL_ARM, '273764ee', 0x4560, 'cdp  p7, 6, c3, c4, c7, 1', 0, ()),
        (REV_ALL_ARM, '473b34ee', 0x4560, 'cdp  p11, 3, c3, c4, c7, 2', 0, ()),
        (REV_ALL_ARM, 'ff0c74e3', 0x4560, 'cmn  r4, #0xff00', 0, ()),
        (REV_ALL_ARM, 'ff0c54e3', 0x4560, 'cmp  r4, #0xff00', 0, ()),
        (REV_ALL_ARM, 'ff4c23e2', 0x4560, 'eor r4, r3, #0xff00', 0, ()),
        (REV_ALL_ARM, 'ff4c33e2', 0x4560, 'eors r4, r3, #0xff00', 0, ()),
        (REV_ALL_ARM, '073894ed', 0x4560, 'ldc p8, c3, [r4, #0x1c]', 0, ()),
        (REV_ALL_ARM, '073814ed', 0x4560, 'ldc p8, c3, [r4, #-0x1c]', 0, ()),
        (REV_ALL_ARM, '0738b4ed', 0x4560, 'ldc p8, c3, [r4, #0x1c]!', 0, ()),
        (REV_ALL_ARM, '073834ed', 0x4560, 'ldc p8, c3, [r4, #-0x1c]!', 0, ()),
        (REV_ALL_ARM, '0738b4ec', 0x4560, 'ldc p8, c3, [r4], #0x1c', 0, ()),
        (REV_ALL_ARM, '073834ec', 0x4560, 'ldc p8, c3, [r4], #-0x1c', 0, ()),
        (REV_ALL_ARM, '073894ec', 0x4560, 'ldc p8, c3, [r4], {7}', 0, ()),
        (REV_ALL_ARM, '0738d4ed', 0x4560, 'ldcl p8, c3, [r4, #0x1c]', 0, ()),
        (REV_ALL_ARM, '073854ed', 0x4560, 'ldcl p8, c3, [r4, #-0x1c]', 0, ()),
        (REV_ALL_ARM, '0738f4ed', 0x4560, 'ldcl p8, c3, [r4, #0x1c]!', 0, ()),
        (REV_ALL_ARM, '073874ed', 0x4560, 'ldcl p8, c3, [r4, #-0x1c]!', 0, ()),
        (REV_ALL_ARM, '0738f4ec', 0x4560, 'ldcl p8, c3, [r4], #0x1c', 0, ()),
        (REV_ALL_ARM, '073874ec', 0x4560, 'ldcl p8, c3, [r4], #-0x1c', 0, ()),
        (REV_ALL_ARM, '0738d4ec', 0x4560, 'ldcl p8, c3, [r4], {7}', 0, ()),
        (REV_ALL_ARM, '07389fed', 0x4560, 'ldc p8, c3, [#0x4584]', 0, ()),
        (REV_ALL_ARM, '07381fed', 0x4560, 'ldc p8, c3, [#0x454c]', 0, ()),
        (REV_ALL_ARM, '0738bfed', 0x4560, 'ldc p8, c3, [#0x4584]', 0, ()),
        (REV_ALL_ARM, '07383fed', 0x4560, 'ldc p8, c3, [#0x454c]', 0, ()),
        (REV_ALL_ARM, '0738bfec', 0x4560, 'ldc p8, c3, [#0x4584]', 0, ()),
        (REV_ALL_ARM, '07383fec', 0x4560, 'ldc p8, c3, [#0x454c]', 0, ()),
        (REV_ALL_ARM, '07389fec', 0x4560, 'ldc p8, c3, [pc], {7}', 0, ()),
        (REV_ALL_ARM, '0738dfed', 0x4560, 'ldcl p8, c3, [#0x4584]', 0, ()),
        (REV_ALL_ARM, '07385fed', 0x4560, 'ldcl p8, c3, [#0x454c]', 0, ()),
        (REV_ALL_ARM, '0738ffed', 0x4560, 'ldcl p8, c3, [#0x4584]', 0, ()),
        (REV_ALL_ARM, '07387fed', 0x4560, 'ldcl p8, c3, [#0x454c]', 0, ()),
        (REV_ALL_ARM, '0738ffec', 0x4560, 'ldcl p8, c3, [#0x4584]', 0, ()),
        (REV_ALL_ARM, '07387fec', 0x4560, 'ldcl p8, c3, [#0x454c]', 0, ()),
        (REV_ALL_ARM, '0738dfec', 0x4560, 'ldcl p8, c3, [pc], {7}', 0, ()),
        (REV_ALL_ARM, '980090e8', 0x4560, 'ldm  r0, {r3, r4, r7}', 0, ()),
        (REV_ALL_ARM, '9800b0e8', 0x4560, 'ldm  r0!, {r3, r4, r7}', 0, ()),
        (REV_ALL_ARM, '98009de9', 0x4560, 'ldmib  sp, {r3, r4, r7}', 0, ()),
        (REV_ALL_ARM, '9800bde9', 0x4560, 'ldmib  sp!, {r3, r4, r7}', 0, ()),
        (REV_ALL_ARM, '98001de8', 0x4560, 'ldmda  sp, {r3, r4, r7}', 0, ()),
        (REV_ALL_ARM, '98003de8', 0x4560, 'ldmda  sp!, {r3, r4, r7}', 0, ()),
        (REV_ALL_ARM, '98001de9', 0x4560, 'ldmdb  sp, {r3, r4, r7}', 0, ()),
        (REV_ALL_ARM, '98003de9', 0x4560, 'ldmdb  sp!, {r3, r4, r7}', 0, ()),
        (REV_ALL_ARM, 'ff30d4e5', 0x4560, 'ldrb  r3, [r4, #0xff]', 0, ()),
        (REV_ALL_ARM, 'ff3054e5', 0x4560, 'ldrb  r3, [r4, #-0xff]', 0, ()),
        (REV_ALL_ARM, 'ff30f4e5', 0x4560, 'ldrb  r3, [r4, #0xff]!', 0, ()),
        (REV_ALL_ARM, 'ff3074e5', 0x4560, 'ldrb  r3, [r4, #-0xff]!', 0, ()),
        (REV_ALL_ARM, 'ff30d4e4', 0x4560, 'ldrb  r3, [r4], #0xff', 0, ()),
        (REV_ALL_ARM, 'ff3054e4', 0x4560, 'ldrb  r3, [r4], #-0xff', 0, ()),
        (REV_ALL_ARM, 'ff305fe5', 0x4560, 'ldrb  r3, [#0x4469]', 0, ()),
        (REV_ALL_ARM, 'ff30dfe5', 0x4560, 'ldrb  r3, [#0x4667]', 0, ()),
        (REV_ALL_ARM, '0730d4e7', 0x4560, 'ldrb  r3, [r4, r7]', 0, ()),
        (REV_ALL_ARM, '0736d4e7', 0x4560, 'ldrb  r3, [r4, r7, lsl #12]', 0, ()),
        (REV_ALL_ARM, '0736f4e7', 0x4560, 'ldrb  r3, [r4, r7, lsl #12]!', 0, ()),
        (REV_ALL_ARM, '073654e7', 0x4560, 'ldrb  r3, [r4, -r7, lsl #12]', 0, ()),
        (REV_ALL_ARM, '073674e7', 0x4560, 'ldrb  r3, [r4, -r7, lsl #12]!', 0, ()),
        (REV_ALL_ARM, '0730d4e6', 0x4560, 'ldrb  r3, [r4], r7', 0, ()),
        (REV_ALL_ARM, '073054e6', 0x4560, 'ldrb  r3, [r4], -r7', 0, ()),
        (REV_ALL_ARM, '0736d4e6', 0x4560, 'ldrb  r3, [r4], r7, lsl #12', 0, ()),
        (REV_ALL_ARM, '073654e6', 0x4560, 'ldrb  r3, [r4], -r7, lsl #12', 0, ()),
        (REV_ALL_ARM, '0730f4e6', 0x4560, 'ldrbt  r3, [r4], r7', 0, ()),
        (REV_ALL_ARM, '073074e6', 0x4560, 'ldrbt  r3, [r4], -r7', 0, ()),
        (REV_ALL_ARM, '2736f4e6', 0x4560, 'ldrbt  r3, [r4], r7, lsr #12', 0, ()),
        (REV_ALL_ARM, '273674e6', 0x4560, 'ldrbt  r3, [r4], -r7, lsr #12', 0, ()),
        (REV_ALL_ARM, 'dc4c4fe1', 0x4560, 'ldrd  r4, r5, [#0x449c]', 0, ()),
        (REV_ALL_ARM, 'dc4ccfe1', 0x4560, 'ldrd  r4, r5, [#0x4634]', 0, ()),
        (REV_ALL_ARM, 'dc3c5fe1', 0x4560, 'ldrsb  r3, [#0x449c]', 0, ()),
        (REV_ALL_ARM, 'dc3cdfe1', 0x4560, 'ldrsb  r3, [#0x4634]', 0, ()),
        (REV_ALL_ARM, 'fc3c5fe1', 0x4560, 'ldrsh  r3, [#0x449c]', 0, ()),
        (REV_ALL_ARM, 'fc3cdfe1', 0x4560, 'ldrsh  r3, [#0x4634]', 0, ()),
        (REV_ALL_ARM, 'ff3034e4', 0x4560, 'ldrt  r3, [r4], #-0xff', 0, ()),
        (REV_ALL_ARM, 'ff30b4e4', 0x4560, 'ldrt  r3, [r4], #0xff', 0, ()),
        (REV_ALL_ARM, '073034e6', 0x4560, 'ldrt  r3, [r4], -r7', 0, ()),
        (REV_ALL_ARM, '0730b4e6', 0x4560, 'ldrt  r3, [r4], r7', 0, ()),
        (REV_ALL_ARM, '0736b4e6', 0x4560, 'ldrt  r3, [r4], r7, lsl #12', 0, ()),
        (REV_ALL_ARM, '073634e6', 0x4560, 'ldrt  r3, [r4], -r7, lsl #12', 0, ()),
        (REV_ALL_ARM, 'ff3ca0e3', 0x4560, 'mov r3, #0xff00', 0, ()),
        (REV_ALL_ARM, 'ff3cb0e3', 0x4560, 'movs r3, #0xff00', 0, ()),
        (REV_ALL_ARM, '0430a0e1', 0x4560, 'mov r3, r4', 0, ()),
        (REV_ALL_ARM, '0430b0e1', 0x4560, 'movs r3, r4', 0, ()),
        (REV_ALL_ARM, 'd73884ee', 0x4560, 'mcr p8, 4, r3, c4, c7, 6', 0, ()),
        (REV_ALL_ARM, '473844ec', 0x4560, 'mcrr p8, 4, r3, r4, c7', 0, ()),
        (REV_ALL_ARM, 'd73894ee', 0x4560, 'mrc p8, 4, r3, c4, c7, 6', 0, ()),
        (REV_ALL_ARM, '473854ec', 0x4560, 'mrrc p8, 4, r3, r4, c7', 0, ()),
        (REV_ALL_ARM, 'd3f021e3', 0x4560, 'msr cpsr_c, #0xd3', 0, ()),
        (REV_ALL_ARM, 'd3f022e3', 0x4560, 'msr cpsr_x, #0xd3', 0, ()),
        (REV_ALL_ARM, 'd3f024e3', 0x4560, 'msr cpsr_s, #0xd3', 0, ()),
        (REV_ALL_ARM, 'd3f028e3', 0x4560, 'msr cpsr_f, #0xd3', 0, ()),
        #not sure if these msr are correct?
        (REV_ALL_ARM, '03f021e1', 0x4560, 'msr cpsr_c, r3', 0, ()),
        (REV_ALL_ARM, '03f022e1', 0x4560, 'msr cpsr_x, r3', 0, ()),
        (REV_ALL_ARM, '03f024e1', 0x4560, 'msr cpsr_s, r3', 0, ()),
        (REV_ALL_ARM, '03f028e1', 0x4560, 'msr cpsr_f, r3', 0, ()),
        (REV_ALL_ARM, '940703e0', 0x4560, 'mul r3, r4, r7', 0, ()),
        (REV_ALL_ARM, 'ff3ce0e3', 0x4560, 'mvn r3, #0xff00', 0, ()),
        (REV_ALL_ARM, 'ff3cf0e3', 0x4560, 'mvns r3, #0xff00', 0, ()),
        (REV_ALL_ARM, '013a84e3', 0x4560, 'orr r3, r4, #0x1000', 0, ()),
        (REV_ALL_ARM, '013a94e3', 0x4560, 'orrs r3, r4, #0x1000', 0, ()),
        (REV_ALL_ARM, 'ff3c64e2', 0x4560, 'rsb r3, r4, #0xff00', 0, ()),
        (REV_ALL_ARM, 'ff3c74e2', 0x4560, 'rsbs r3, r4, #0xff00', 0, ()),
        (REV_ALL_ARM, 'ff3ce4e2', 0x4560, 'rsc r3, r4, #0xff00', 0, ()),
        (REV_ALL_ARM, 'ff3cf4e2', 0x4560, 'rscs r3, r4, #0xff00', 0, ()),
        (REV_ALL_ARM, '0730c4e0', 0x4560, 'sbc r3, r4, r7', 0, ()),
        (REV_ALL_ARM, '0730d4e0', 0x4560, 'sbcs r3, r4, r7', 0, ()),
        (REV_ALL_ARM, 'ff3cc4e2', 0x4560, 'sbc r3, r4, #0xff00', 0, ()),
        (REV_ALL_ARM, 'ff3cd4e2', 0x4560, 'sbcs r3, r4, #0xff00', 0, ()),
        (REV_ALL_ARM, '9637c4e0', 0x4560, 'smull r3, r4, r6, r7', 0, ()),
        (REV_ALL_ARM, '9637d4e0', 0x4560, 'smulls r3, r4, r6, r7', 0, ()),
        (REV_ALL_ARM, '3f3884ed', 0x4560, 'stc p8, c3, [r4, #0xfc]', 0, ()),
        (REV_ALL_ARM, '3f3804ed', 0x4560, 'stc p8, c3, [r4, #-0xfc]', 0, ()),
        (REV_ALL_ARM, '3f38a4ed', 0x4560, 'stc p8, c3, [r4, #0xfc]!', 0, ()),
        (REV_ALL_ARM, '3f3824ed', 0x4560, 'stc p8, c3, [r4, #-0xfc]!', 0, ()),
        (REV_ALL_ARM, '3f38a4ec', 0x4560, 'stc p8, c3, [r4], #0xfc', 0, ()),
        (REV_ALL_ARM, '3f3824ec', 0x4560, 'stc p8, c3, [r4], #-0xfc', 0, ()),
        (REV_ALL_ARM, '0f3884ec', 0x4560, 'stc p8, c3, [r4], {15}', 0, ()),
        (REV_ALL_ARM, '940081e8', 0x4560, 'stm r1, {r2, r4, r7}', 0, ()),
        (REV_ALL_ARM, '9400a1e8', 0x4560, 'stm r1!, {r2, r4, r7}', 0, ()),
        (REV_ALL_ARM, '940001e8', 0x4560, 'stmda r1, {r2, r4, r7}', 0, ()),
        (REV_ALL_ARM, '940021e8', 0x4560, 'stmda r1!, {r2, r4, r7}', 0, ()),
        (REV_ALL_ARM, '940081e9', 0x4560, 'stmib r1, {r2, r4, r7}', 0, ()),
        (REV_ALL_ARM, '9400a1e9', 0x4560, 'stmib r1!, {r2, r4, r7}', 0, ()),
        (REV_ALL_ARM, '003084e5', 0x4560, 'str r3, [r4]', 0, ()),
        (REV_ALL_ARM, 'ff3084e5', 0x4560, 'str r3, [r4, #0xff]', 0, ()),
        (REV_ALL_ARM, 'ff3004e5', 0x4560, 'str r3, [r4, #-0xff]', 0, ()),
        (REV_ALL_ARM, 'ff3084e4', 0x4560, 'str r3, [r4], #0xff', 0, ()),
        (REV_ALL_ARM, 'ff3004e4', 0x4560, 'str r3, [r4], #-0xff', 0, ()),
        (REV_ALL_ARM, 'ff30a4e5', 0x4560, 'str r3, [r4, #0xff]!', 0, ()),
        (REV_ALL_ARM, '073084e7', 0x4560, 'str r3, [r4, r7]', 0, ()),
        (REV_ALL_ARM, '073004e7', 0x4560, 'str r3, [r4, -r7]', 0, ()),
        (REV_ALL_ARM, '073084e6', 0x4560, 'str r3, [r4], r7', 0, ()),
        (REV_ALL_ARM, '073004e6', 0x4560, 'str r3, [r4], -r7', 0, ()),
        (REV_ALL_ARM, '0030c4e5', 0x4560, 'strb r3, [r4]', 0, ()),
        (REV_ALL_ARM, 'ff30c4e5', 0x4560, 'strb r3, [r4, #0xff]', 0, ()),
        (REV_ALL_ARM, 'ff3044e5', 0x4560, 'strb r3, [r4, #-0xff]', 0, ()),
        (REV_ALL_ARM, 'ff30c4e4', 0x4560, 'strb r3, [r4], #0xff', 0, ()),
        (REV_ALL_ARM, 'ff3044e4', 0x4560, 'strb r3, [r4], #-0xff', 0, ()),
        (REV_ALL_ARM, 'ff30e4e5', 0x4560, 'strb r3, [r4, #0xff]!', 0, ()),
        (REV_ALL_ARM, '0730c4e7', 0x4560, 'strb r3, [r4, r7]', 0, ()),
        (REV_ALL_ARM, '073044e7', 0x4560, 'strb r3, [r4, -r7]', 0, ()),
        (REV_ALL_ARM, '0730C4e6', 0x4560, 'strb r3, [r4], r7', 0, ()),
        (REV_ALL_ARM, '073044e6', 0x4560, 'strb r3, [r4], -r7', 0, ()),
        (REV_ALL_ARM, 'ff30e4e4', 0x4560, 'strbt r3, [r4], #0xff', 0, ()),
        (REV_ALL_ARM, 'ff3064e4', 0x4560, 'strbt r3, [r4], #-0xff', 0, ()),
        (REV_ALL_ARM, '0730e4e6', 0x4560, 'strbt r3, [r4], r7', 0, ()),
        (REV_ALL_ARM, '073064e6', 0x4560, 'strbt r3, [r4], -r7', 0, ()),
        (REV_ALL_ARM, 'b030c7e1', 0x4560, 'strh r3, [r7]', 0, ()),
        (REV_ALL_ARM, 'b030e7e0', 0x4560, 'strht r3, [r7]', 0, ()),
        (REV_ALL_ARM, '0030a7e4', 0x4560, 'strt r3, [r7]', 0, ()),
        (REV_ALL_ARM, 'ff30a7e4', 0x4560, 'strt r3, [r7], #0xff', 0, ()),
        (REV_ALL_ARM, 'ff3027e4', 0x4560, 'strt r3, [r7], #-0xff', 0, ()),
        (REV_ALL_ARM, '0730a4e6', 0x4560, 'strt r3, [r4], r7', 0, ()),
        (REV_ALL_ARM, '073024e6', 0x4560, 'strt r3, [r4], -r7', 0, ()),
        (REV_ALL_ARM, 'ff3c44e2', 0x4560, 'sub r3, r4, #0xff00', 0, ()),
        (REV_ALL_ARM, 'ff3c54e2', 0x4560, 'subs r3, r4, #0xff00', 0, ()),
        (REV_ALL_ARM, '073044e0', 0x4560, 'sub r3, r4, r7', 0, ()),
        (REV_ALL_ARM, '073054e0', 0x4560, 'subs r3, r4, r7', 0, ()),
        (REV_ALL_ARM, 'ff3c4de2', 0x4560, 'sub r3, sp, #0xff00', 0, ()),
        (REV_ALL_ARM, 'ff3c5de2', 0x4560, 'subs r3, sp, #0xff00', 0, ()),
        (REV_ALL_ARM, '04304de0', 0x4560, 'sub r3, sp, r4', 0, ()),
        (REV_ALL_ARM, '04305de0', 0x4560, 'subs r3, sp, r4', 0, ()),
        (REV_ALL_ARM, '44364de0', 0x4560, 'sub r3, sp, r4, asr #12', 0, ()),
        (REV_ALL_ARM, '44365de0', 0x4560, 'subs r3, sp, r4, asr #12', 0, ()),
        (REV_ALL_ARM, 'ff0c31e3', 0x4560, 'teq r1, #0xff00', 0, ()),
        (REV_ALL_ARM, '040031e1', 0x4560, 'teq r1, r4', 0, ()),
        (REV_ALL_ARM, 'ff0c11e3', 0x4560, 'tst r1, #0xff00', 0, ()),
        (REV_ALL_ARM, '040011e1', 0x4560, 'tst r1, r4', 0, ()),
        (REV_ALL_ARM, 'bc3c5fe1', 0x4560, 'ldrh  r3, [#0x449c]', 0, ()),
        (REV_ALL_ARM, 'bc3cdfe1', 0x4560, 'ldrh  r3, [#0x4634]', 0, ()),
        (REV_ALL_ARM, 'ff3f4fe3', 0x4560, 'movt r3, #0xffff', 0, ()),
        #rt must be even, less than r14, rt2 is r(t+1) per A8.8.210/A8.8.72
        (REV_ALL_ARM, 'f040c7e1', 0x4560, 'strd r4, r5, [r7]', 0, ()),
        (REV_ALL_ARM, 'ff4fc7e1', 0x4560, 'strd r4, r5, [r7, #0xff]', 0, ()),
        (REV_ALL_ARM, 'ff4f47e1', 0x4560, 'strd r4, r5, [r7, #-0xff]', 0, ()),
        (REV_ALL_ARM, 'ff4fe7e1', 0x4560, 'strd r4, r5, [r7, #0xff]!', 0, ()),
        (REV_ALL_ARM, 'ff4f67e1', 0x4560, 'strd r4, r5, [r7, #-0xff]!', 0, ()),
        (REV_ALL_ARM, 'ff4fc7e0', 0x4560, 'strd r4, r5, [r7], #0xff', 0, ()),
        (REV_ALL_ARM, 'ff4f47e0', 0x4560, 'strd r4, r5, [r7], #-0xff', 0, ()),
        (REV_ALL_ARM, 'f64087e1', 0x4560, 'strd r4, r5, [r7, r6]', 0, ()),
        (REV_ALL_ARM, 'f64007e1', 0x4560, 'strd r4, r5, [r7, -r6]', 0, ()),
        (REV_ALL_ARM, 'f640a7e1', 0x4560, 'strd r4, r5, [r7, r6]!', 0, ()),
        (REV_ALL_ARM, 'f64027e1', 0x4560, 'strd r4, r5, [r7, -r6]!', 0, ()),
        (REV_ALL_ARM, 'f64087e0', 0x4560, 'strd r4, r5, [r7], r6', 0, ()),
        (REV_ALL_ARM, 'f64007e0', 0x4560, 'strd r4, r5, [r7], -r6', 0, ()),
        #not sure if these are correct?
        #(REV_ALL_ARM, 'd3f061e3', 0x4560, 'msr spsr_c, #0xd3', 0, ()),
        #(REV_ALL_ARM, 'd3f062e3', 0x4560, 'msr spsr_x, #0xd3', 0, ()),
        #(REV_ALL_ARM, 'd3f064e3', 0x4560, 'msr spsr_s, #0xd3', 0, ()),
        #(REV_ALL_ARM, 'd3d068e3', 0x4560, 'msr spsr_f, #0xd3', 0, ()),
        #(REV_ALL_ARM, '03f021e1', 0x4560, 'msr cpsr_c, r3', 0, ()),
        #(REV_ALL_ARM, '03f022e1', 0x4560, 'msr cpsr_x, r3', 0, ()),
        #(REV_ALL_ARM, '03f024e1', 0x4560, 'msr cpsr_s, r3', 0, ()),
        #(REV_ALL_ARM, '03f028e1', 0x4560, 'msr cpsr_f, r3', 0, ()),
        #(REV_ALL_ARM, '03f061e1', 0x4560, 'msr spsr_c, r3', 0, ()),
        #(REV_ALL_ARM, '03f062e1', 0x4560, 'msr spsr_x, r3', 0, ()),
        #(REV_ALL_ARM, '03f064e1', 0x4560, 'msr spsr_s, r3', 0, ()),
        #(REV_ALL_ARM, '03f068e1', 0x4560, 'msr spsr_f, r3', 0, ()),
        #(REV_ALL_ARM, '1730e4e6', 0x4560, 'usat r3, #4, r7', 0, ()),
        #(REV_ALL_ARM, '1734e4e6', 0x4560, 'usat r3, #4, r7, lsl #8', 0, ()),

        #"canocial forms" Not sure if we need these or not? otherwise not implimented in this format. Same as a move with shift
        #(REV_ALL_ARM, '034fa0e1', 0x4560, 'lsl r4, r3, #30', 0, ()),
        #(REV_ALL_ARM, '034fb0e1', 0x4560, 'lsls r4, r3, #30', 0, ()),
        #(REV_ALL_ARM, '7347a0e1', 0x4560, 'lsl r4, r3, r7', 0, ()),
        #(REV_ALL_ARM, '7347b0e1', 0x4560, 'lsls r4, r3, r7', 0, ()),
        #(REV_ALL_ARM, '234fa0e1', 0x4560, 'lsr r4, r3, #30', 0, ()),
        #(REV_ALL_ARM, '234fb0e1', 0x4560, 'lsrs r4, r3, #30', 0, ()),
        #(REV_ALL_ARM, '3347a0e3', 0x4560, 'lsr r4, r3, r7', 0, ()),
        #(REV_ALL_ARM, '3347b0e3', 0x4560, 'lsrs r4, r3, r7', 0, ()),
        #(REV_ALL_ARM, 'e437a0e1', 0x4560, 'ror r3, r4, #15', 0, ()),
        #(REV_ALL_ARM, 'e437b0e1', 0x4560, 'rors r3, r4, #15', 0, ()),
        #(REV_ALL_ARM, '7437a0e1', 0x4560, 'ror r3, r4, r7', 0, ()),
        #(REV_ALL_ARM, '7437b0e1', 0x4560, 'rors r3, r4, r7', 0, ()),
        #(REV_ALL_ARM, '6430a0e1', 0x4560, 'rrx r3, r4', 0, ()),
        #(REV_ALL_ARM, '6430b0e1', 0x4560, 'rrxs r3, r4', 0, ()),
        #(REV_ALL_ARM, '434fa0e1', 0x4560, 'asr  r4, r3, #30', 0, ()),
        #(REV_ALL_ARM, '434fb0e1', 0x4560, 'asrs  r4, r3, #30', 0, ()),
        #(REV_ALL_ARM, '5345a0e1', 0x4560, 'asr  r4, r3, r7', 0, ()),
        #(REV_ALL_ARM, '5345b0e1', 0x4560, 'asrs  r4, r3, r7', 0, ()),

        #Not yet implimented (Some look like they may have been started)
        #(REV_ALL_ARM, '1f32cfe7', 0x4560, 'bfc r3, #16, #4', 0, ()),
        #(REV_ALL_ARM, '1432cfe7', 0x4560, 'bfi r3, r4, #16, #4', 0, ()),
        #(REV_ALL_ARM, '1ff07ff5', 0x4560, 'clrex', 0, ()),
        #(REV_ALL_ARM, 'f3f020e3', 0x4560, 'dbg  #3', 0, ()),
        #(REV_ALL_ARM, '53f07ff5', 0x4560, 'dmb  osh', 0, ()),
        #(REV_ALL_ARM, '43f07ff5', 0x4560, 'dsb  osh', 0, ()),
        #(REV_ALL_ARM, '6ff07ff5', 0x4560, 'isb sy', 0, ()),
        #(REV_ALL_ARM, '04609de4', 0x4560, 'pop {r6}', 0, ()),  #ldm variant
        #(REV_ALL_ARM, '9800bde8', 0x4560, 'pop {r3, r4, r7}', 0, ()),  #ldm variant ia and fd are not ual. Otherwise is good for older style.. Should be pop now
        #(REV_ALL_ARM, '9f3f94e1', 0x4560, 'ldrex  r3, [r4]', 0, ()), # Not ldrex r3, pc, r4
        #(REV_ALL_ARM, '9f3fd4e1', 0x4560, 'ldrexb  r3, [r4]', 0, ()),
        #(REV_ALL_ARM, '9f3fb4e1', 0x4560, 'ldrexd  r3, [r4]', 0, ()),
        #(REV_ALL_ARM, '9f3ff4e1', 0x4560, 'ldrexh  r3, [r4]', 0, ()),
        #(REV_ALL_ARM, 'dc3c5fe1', 0x4560, 'ldrh  r3, [#0x449c]', 0, ()),
        #(REV_ALL_ARM, 'dc3cdfe1', 0x4560, 'ldrh  r3, [#0x4634]', 0, ()),
        #(REV_ALL_ARM, 'ff3f0fe3', 0x4560, 'movw r3, #0xffff', 0, ()),
        #(REV_ALL_ARM, 'ff3f4fe3', 0x4560, 'movt r3, #0xffff', 0, ()),
        #(REV_ALL_ARM, 'fff053f5', 0x4560, 'pld [r3, #-0xff]', 0, ()),
        #(REV_ALL_ARM, 'fff0d3f5', 0x4560, 'pld [r3, #0xff]', 0, ()),
        #(REV_ALL_ARM, 'fff013f5', 0x4560, 'pldw [r3, #-0xff]', 0, ()),
        #(REV_ALL_ARM, 'fff093f5', 0x4560, 'pldw [r3, #0xff]', 0, ()),
        #(REV_ALL_ARM, '00f05ff5', 0x4560, 'pld [pc, #-0]', 0, ()),
        #(REV_ALL_ARM, '08f05ff5', 0x4560, 'pld 0x4560', 0, ()),
        #(REV_ALL_ARM, '08f0dff5', 0x4560, 'pld 0x4570', 0, ()),
        #(REV_ALL_ARM, '04f0d3f7', 0x4560, 'pld [r3, r4]', 0, ()),
        #(REV_ALL_ARM, '04f053f7', 0x4560, 'pld [r3, -r4]', 0, ()),
        #(REV_ALL_ARM, '24f3d3f7', 0x4560, 'pld r3, r4, lsr #6', 0, ()),
        #(REV_ALL_ARM, '04f093f7', 0x4560, 'pldw [r3, r4]', 0, ()),
        #(REV_ALL_ARM, '04f013f7', 0x4560, 'pldw [r3, -r4]', 0, ()),
        #(REV_ALL_ARM, '44f393f7', 0x4560, 'pldw r3, r4, asr #6', 0, ()),
        #(REV_ALL_ARM, '00f0d3f4', 0x4560, 'pli [r3]', 0, ()),
        #(REV_ALL_ARM, 'fff0d3f4', 0x4560, 'pli [r3, #0xff]', 0, ()),
        #(REV_ALL_ARM, 'fff053f4', 0x4560, 'pli [r3, #-0xff]', 0, ()),
        #(REV_ALL_ARM, '0ff0dff4', 0x4560, 'pli [#0x4577]', 0, ()),
        #(REV_ALL_ARM, '0ff0dff4', 0x4560, 'pli [#0x4559]', 0, ()),
        #(REV_ALL_ARM, '04f053f6', 0x4560, 'pli [r3, -r4]', 0, ()),
        #(REV_ALL_ARM, '04f0d3f6', 0x4560, 'pli [r3, r4]', 0, ()),
        #(REV_ALL_ARM, 'a4f353f6', 0x4560, 'pli [r3, -r4, lsr #7]', 0, ()),
        #(REV_ALL_ARM, 'e4f3d3f6', 0x4560, 'pli [r3, r4, ror #7]', 0, ()),
        #(REV_ALL_ARM, '16002de9', 0x4560, 'push {r1, r2, r4}', 0, ()),
        #(REV_ALL_ARM, '04102de5', 0x4560, 'push {r1}', 0, ()),
        #(REV_ALL_ARM, '343fffe6', 0x4560, 'rbit r3, r4', 0, ()),
        #(REV_ALL_ARM, '5434a3e7', 0x4560, 'sbfx r3, r4, #8, #4', 0, ()),
        #(REV_ALL_ARM, '14f713e7', 0x4560, 'sdiv r3, r4, r7', 0, ()),
        #(REV_ALL_ARM, '14f603e7', 0x4560, 'smuad r3, r4, r6', 0, ()),
        #(REV_ALL_ARM, '34f603e7', 0x4560, 'smuadx r3, r4, r6', 0, ()),
        #(REV_ALL_ARM, '343fa6e6', 0x4560, 'ssat16 r3, #0x07, r4', 0, ()),
        #(REV_ALL_ARM, '563f14e6', 0x4560, 'ssax r3, r4, r6', 0, ()),
        #(REV_ALL_ARM, 'f63f14e6', 0x4560, 'ssub8 r3, r4, r6', 0, ()),
        #(REV_ALL_ARM, '940001e9', 0x4560, 'stmdb r1, {r2, r4, r7}', 0, ()),
        #(REV_ALL_ARM, '940021e0', 0x4560, 'stmdb r1!, {r2, r4, r7}', 0, ()),
        #(REV_ALL_ARM, '943f87e1', 0x4560, 'strex r3, r4, [r7]', 0, ()),
        #(REV_ALL_ARM, '943fc7e1', 0x4560, 'strexb r3, r4, [r7]', 0, ()),
        #(REV_ALL_ARM, '943fa7e1', 0x4560, 'strexd r3, r4, r5, [r7]', 0, ()),
        #(REV_ALL_ARM, '943fe7e1', 0x4560, 'strexh r3, r4, [r7]', 0, ()),
        #(REV_ALL_ARM, '7730a4e6', 0x4560, 'sxtab r3, r4, r7', 0, ()),
        #(REV_ALL_ARM, '7734a4e6', 0x4560, 'sxtab r3, r4, r7, ror #8', 0, ()),
        #(REV_ALL_ARM, '7738a4e6', 0x4560, 'sxtab r3, r4, r7, ror #16', 0, ()),
        #(REV_ALL_ARM, '773ca4e6', 0x4560, 'sxtab r3, r4, r7, ror #24', 0, ()),
        #(REV_ALL_ARM, '773084e6', 0x4560, 'sxtab16 r3, r4, r7', 0, ()),
        #(REV_ALL_ARM, '773484e6', 0x4560, 'sxtab16 r3, r4, r7, ror #8', 0, ()),
        #(REV_ALL_ARM, '773884e6', 0x4560, 'sxtab16 r3, r4, r7, ror #16', 0, ()),
        #(REV_ALL_ARM, '773c84e6', 0x4560, 'sxtab16 r3, r4, r7, ror #24', 0, ()),
        #(REV_ALL_ARM, '7730b4e6', 0x4560, 'sxtah r3, r4, r7', 0, ()),
        #(REV_ALL_ARM, '7734b4e6', 0x4560, 'sxtah r3, r4, r7, ror #8', 0, ()),
        #(REV_ALL_ARM, '7738b4e6', 0x4560, 'sxtah r3, r4, r7, ror #16', 0, ()),
        #(REV_ALL_ARM, '773cb4e6', 0x4560, 'sxtah r3, r4, r7, ror #24', 0, ()),
        #(REV_ALL_ARM, '7740afe6', 0x4560, 'sxtb r4, r7', 0, ()),
        #(REV_ALL_ARM, '7744afe6', 0x4560, 'sxtb r4, r7, ror #8', 0, ()),
        #(REV_ALL_ARM, '7748afe6', 0x4560, 'sxtb r4, r7, ror #16', 0, ()),
        #(REV_ALL_ARM, '774cafe6', 0x4560, 'sxtb r4, r7, ror #24', 0, ()),
        #(REV_ALL_ARM, '77408fe6', 0x4560, 'sxtb16 r4, r7', 0, ()),
        #(REV_ALL_ARM, '77448fe6', 0x4560, 'sxtb16 r4, r7, ror #8', 0, ()),
        #(REV_ALL_ARM, '77488fe6', 0x4560, 'sxtb16 r4, r7, ror #16', 0, ()),
        #(REV_ALL_ARM, '774c8fe6', 0x4560, 'sxtb16 r4, r7, ror #24', 0, ()),
        #(REV_ALL_ARM, '7740bfe6', 0x4560, 'sxth r4, r7', 0, ()),
        #(REV_ALL_ARM, '7744bfe6', 0x4560, 'sxth r4, r7, ror #8', 0, ()),
        #(REV_ALL_ARM, '7748bfe6', 0x4560, 'sxth r4, r7, ror #16', 0, ()),
        #(REV_ALL_ARM, '774cbfe6', 0x4560, 'sxth r4, r7, ror #24', 0, ()),
        #(REV_ALL_ARM, '373f54e6', 0x4560, 'uasx r3, r4, r7', 0, ()),
        #(REV_ALL_ARM, '5436efe7', 0x4560, 'ubfx r3, r4, #12, #16', 0, ()),
        #(REV_ALL_ARM, 'f000f0e7', 0x4560, 'udf #0', 0, ()),
        #(REV_ALL_ARM, '14f733e7', 0x4560, 'udiv r3, r4, r7', 0, ()),
        #(REV_ALL_ARM, '373f74e6', 0x4560, 'uhasx r3, r4, r7', 0, ()),
        #(REV_ALL_ARM, '573f74e6', 0x4560, 'uhsax r3, r4, r7', 0, ()),
        #(REV_ALL_ARM, 'f73f74e6', 0x4560, 'uhsub8 r3, r4, r7', 0, ()),
        #(REV_ALL_ARM, '373f64e6', 0x4560, 'uqasx r3, r4, r7', 0, ()),
        #(REV_ALL_ARM, '573f64e6', 0x4560, 'uqsax r3, r4, r7', 0, ()),
        #(REV_ALL_ARM, 'f73f64e6', 0x4560, 'uqsub8 r3, r4, r7', 0, ()),
        #(REV_ALL_ARM, '14f783e7', 0x4560, 'usad8 r3, r4, r7', 0, ()),
        #(REV_ALL_ARM, '573f54e6', 0x4560, 'usax r3, r4, r7', 0, ()),
        #(REV_ALL_ARM, 'f73f54e6', 0x4560, 'usub8 r3, r4, r7', 0, ()),
        #(REV_ALL_ARM, '7730e4e6', 0x4560, 'uxtab r3, r4, r7', 0, ()),
        #(REV_ALL_ARM, '7734e4e6', 0x4560, 'uxtab r3, r4, r7, ror #8', 0, ()),
        #(REV_ALL_ARM, '7738e4e6', 0x4560, 'uxtab r3, r4, r7, ror #16', 0, ()),
        #(REV_ALL_ARM, '773ce4e6', 0x4560, 'uxtab r3, r4, r7, ror #24', 0, ()),
        #(REV_ALL_ARM, '7730c4e6', 0x4560, 'uxtab16 r3, r4, r7', 0, ()),
        #(REV_ALL_ARM, '7734c4e6', 0x4560, 'uxtab16 r3, r4, r7, ror #8', 0, ()),
        #(REV_ALL_ARM, '7738c4e6', 0x4560, 'uxtab16 r3, r4, r7, ror #16', 0, ()),
        #(REV_ALL_ARM, '773cc4e6', 0x4560, 'uxtab16 r3, r4, r7, ror #24', 0, ()),
        #(REV_ALL_ARM, '7730f4e6', 0x4560, 'uxtah r3, r4, r7', 0, ()),
        #(REV_ALL_ARM, '7734f4e6', 0x4560, 'uxtah r3, r4, r7, ror #8', 0, ()),
        #(REV_ALL_ARM, '7738f4e6', 0x4560, 'uxtah r3, r4, r7, ror #16', 0, ()),
        #(REV_ALL_ARM, '773cf4e6', 0x4560, 'uxtah r3, r4, r7, ror #24', 0, ()),
        #(REV_ALL_ARM, '7430efe6', 0x4560, 'uxtb r3, r4', 0, ()),
        #(REV_ALL_ARM, '7434efe6', 0x4560, 'uxtb r3, r4, ror #8', 0, ()),
        #(REV_ALL_ARM, '7438efe6', 0x4560, 'uxtb r3, r4, ror #16', 0, ()),
        #(REV_ALL_ARM, '743cefe6', 0x4560, 'uxtb r3, r4, ror #24', 0, ()),
        #(REV_ALL_ARM, '7430cfe6', 0x4560, 'uxtb16 r3, r4', 0, ()),
        #(REV_ALL_ARM, '7434cfe6', 0x4560, 'uxtb16 r3, r4, ror #8', 0, ()),
        #(REV_ALL_ARM, '7438cfe6', 0x4560, 'uxtb16 r3, r4, ror #16', 0, ()),
        #(REV_ALL_ARM, '743ccfe6', 0x4560, 'uxtb16 r3, r4, ror #24', 0, ()),
        #(REV_ALL_ARM, '7430ffe6', 0x4560, 'uxth r3, r4', 0, ()),
        #(REV_ALL_ARM, '7434ffe6', 0x4560, 'uxth r3, r4, ror #8', 0, ()),
        #(REV_ALL_ARM, '7438ffe6', 0x4560, 'uxth r3, r4, ror #16', 0, ()),
        #(REV_ALL_ARM, '743cffe6', 0x4560, 'uxth r3, r4, ror #24', 0, ()),
        #all v codes are suspect at this time - not implimented but may not be correct here either
        #(REV_ALL_ARM, '173704f2', 0x4560, 'vaba.s8 d3, d4, d7', 0, ()),
        #(REV_ALL_ARM, '173714f2', 0x4560, 'vaba.s16 d3, d4, d7', 0, ()),
        #(REV_ALL_ARM, '173724f2', 0x4560, 'vaba.s32 d3, d4, d7', 0, ()),
        #(REV_ALL_ARM, '173704f3', 0x4560, 'vaba.u8 d3, d4, d7', 0, ()),
        #(REV_ALL_ARM, '173714f3', 0x4560, 'vaba.u16 d3, d4, d7', 0, ()),
        #(REV_ALL_ARM, '173724f3', 0x4560, 'vaba.u32 d3, d4, d7', 0, ()),
        #(REV_ALL_ARM, '5e6708f2', 0x4560, 'vaba.s8 q3, q4, q7', 0, ()),
        #(REV_ALL_ARM, '5e6718f2', 0x4560, 'vaba.s16 q3, q4, q7', 0, ()),
        #(REV_ALL_ARM, '5e6728f2', 0x4560, 'vaba.s32 q3, q4, q7', 0, ()),
        #(REV_ALL_ARM, '5e6708f3', 0x4560, 'vaba.u8 q3, q4, q7', 0, ()),
        #(REV_ALL_ARM, '5e6718f3', 0x4560, 'vaba.u16 q3, q4, q7', 0, ()),
        #(REV_ALL_ARM, '5e6728f3', 0x4560, 'vaba.u32 q3, q4, q7', 0, ()),
        #(REV_ALL_ARM, '076584f2', 0x4560, 'vabal.s8 q3, d4, d7', 0, ()),
        #(REV_ALL_ARM, '076594f2', 0x4560, 'vabal.s16 q3, d4, d7', 0, ()),
        #(REV_ALL_ARM, '0765a4f2', 0x4560, 'vabal.s32 q3, d4, d7', 0, ()),
        #(REV_ALL_ARM, '076584f3', 0x4560, 'vabal.u8 q3, d4, d7', 0, ()),
        #(REV_ALL_ARM, '076594f3', 0x4560, 'vabal.u16 q3, d4, d7', 0, ()),
        #(REV_ALL_ARM, '0765a4f3', 0x4560, 'vabal.u32 q3, d4, d7', 0, ()),
        #(REV_ALL_ARM, '073704f2', 0x4560, 'vabd.s8 d3, d4, d7', 0, ()),
        #(REV_ALL_ARM, '073714f2', 0x4560, 'vabd.s16 d3, d4, d7', 0, ()),
        #(REV_ALL_ARM, '073724f2', 0x4560, 'vabd.s32 d3, d4, d7', 0, ()),
        #(REV_ALL_ARM, '073704f3', 0x4560, 'vabd.u8 d3, d4, d7', 0, ()),
        #(REV_ALL_ARM, '073714f3', 0x4560, 'vabd.u16 d3, d4, d7', 0, ()),
        #(REV_ALL_ARM, '073724f3', 0x4560, 'vabd.u32 d3, d4, d7', 0, ()),
        #(REV_ALL_ARM, '4e6708f2', 0x4560, 'vabd.s8 q3, q4, q7', 0, ()),
        #(REV_ALL_ARM, '4e6718f2', 0x4560, 'vabd.s16 q3, q4, q7', 0, ()),
        #(REV_ALL_ARM, '4e6728f2', 0x4560, 'vabd.s32 q3, q4, q7', 0, ()),
        #(REV_ALL_ARM, '4e6708f3', 0x4560, 'vabd.u8 q3, q4, q7', 0, ()),
        #(REV_ALL_ARM, '4e6718f3', 0x4560, 'vabd.u16 q3, q4, q7', 0, ()),
        #(REV_ALL_ARM, '4e6728f3', 0x4560, 'vabd.u32 q3, q4, q7', 0, ()),
        #(REV_ALL_ARM, '076784f2', 0x4560, 'vabdl.s8 q3, d4, d7', 0, ()),
        #(REV_ALL_ARM, '076794f2', 0x4560, 'vabdl.s16 q3, d4, d7', 0, ()),
        #(REV_ALL_ARM, '0767a4f2', 0x4560, 'vabdl.s32 q3, d4, d7', 0, ()),
        #(REV_ALL_ARM, '076784f3', 0x4560, 'vabdl.u8 q3, d4, d7', 0, ()),
        #(REV_ALL_ARM, '076794f3', 0x4560, 'vabdl.u16 q3, d4, d7', 0, ()),
        #(REV_ALL_ARM, '0767a4f3', 0x4560, 'vabdl.u32 q3, d4, d7', 0, ()),
        #(REV_ALL_ARM, '4E6d28f3', 0x4560, 'vabd.f32 q3, q4, q7', 0, ()),
        #(REV_ALL_ARM, '073d24f3', 0x4560, 'vabd.f32 d3, d4, d7', 0, ()),
        #(REV_ALL_ARM, '0433b1f3', 0x4560, 'vabs.s8 d3, d4', 0, ()),
        #(REV_ALL_ARM, '0433b5f3', 0x4560, 'vabs.s16 d3, d4', 0, ()),
        #(REV_ALL_ARM, '0433b9f3', 0x4560, 'vabs.s32 d3, d4', 0, ()),
        #(REV_ALL_ARM, '0437b9f3', 0x4560, 'vabs.f32 d3, d4', 0, ()),
        #(REV_ALL_ARM, 'c21af0ee', 0x4560, 'vabs.f32 s3, s4', 0, ()),
        #(REV_ALL_ARM, 'c43bb0ee', 0x4560, 'vabs.f64 d3, d4', 0, ()),
        #(REV_ALL_ARM, '173e04f3', 0x4560, 'vacge.f32 d3, d4, d7', 0, ()),
        #(REV_ALL_ARM, '173e24f3', 0x4560, 'vacgt.f32 d3, d4, d7', 0, ()),
        #(REV_ALL_ARM, '143e07f3', 0x4560, 'vacle.f32 d3, d4, d7', 0, ()),
        #(REV_ALL_ARM, '143e27f3', 0x4560, 'vacle.f32 d3, d4, d7', 0, ()),
        #(REV_ALL_ARM, '5e6e08f3', 0x4560, 'vacge.f32 q3, q4, q7', 0, ()),
        #(REV_ALL_ARM, '5e6e28f3', 0x4560, 'vacgt.f32 q3, q4, q7', 0, ()),
        #(REV_ALL_ARM, '586e0ff3', 0x4560, 'vacle.f32 q3, q4, q7', 0, ()),
        #(REV_ALL_ARM, '586e2ff3', 0x4560, 'vacle.f32 q3, q4, q7', 0, ()),
        #(REV_ALL_ARM, '4E6808F2', 0x4560, 'vadd.i8  q3, q4, q7', 0, ()),
        #(REV_ALL_ARM, '4E6818F2', 0x4560, 'vadd.i16 q3, q4, q7', 0, ()),
        #(REV_ALL_ARM, '4E6828F2', 0x4560, 'vadd.i32 q3, q4, q7', 0, ()),
        #(REV_ALL_ARM, '4E6838F2', 0x4560, 'vadd.i64 q3, q4, q7', 0, ()),
        #(REV_ALL_ARM, '073804f2', 0x4560, 'vadd.i8  d3, d4, d7', 0, ()),
        #(REV_ALL_ARM, '073814f2', 0x4560, 'vadd.i16 d3, d4, d7', 0, ()),
        #(REV_ALL_ARM, '073824f2', 0x4560, 'vadd.i32 d3, d4, d7', 0, ()),
        #(REV_ALL_ARM, '073834f2', 0x4560, 'vadd.i64 d3, d4, d7', 0, ()),
        #(REV_ALL_ARM, '4e6d08f2', 0x4560, 'vadd.f32 q3, q4, q7', 0, ()),
        #(REV_ALL_ARM, '073d04f2', 0x4560, 'vadd.f32 d3, d4, d7', 0, ()),
        #(REV_ALL_ARM, '231a72ee', 0x4560, 'vadd.f32 s3, s4, s7', 0, ()),
        #(REV_ALL_ARM, '073b34ee', 0x4560, 'vadd.f64 d3, d4, d7', 0, ()),
        #(REV_ALL_ARM, '0e3488f2', 0x4560, 'vaddhn.i16 d3, q4, q7', 0, ()),
        #(REV_ALL_ARM, '0e3498f2', 0x4560, 'vaddhn.i32 d3, q4, q7', 0, ()),
        #(REV_ALL_ARM, '0e34a8f2', 0x4560, 'vaddhn.i64 d3, q4, q7', 0, ()),
        #(REV_ALL_ARM, '076084f2', 0x4560, 'vaddl.s8 q3, d4, d7', 0, ()),
        #(REV_ALL_ARM, '076094f2', 0x4560, 'vaddl.s16 q3, d4, d7', 0, ()),
        #(REV_ALL_ARM, '0760a4f2', 0x4560, 'vaddl.s32 q3, d4, d7', 0, ()),
        #(REV_ALL_ARM, '076084f3', 0x4560, 'vaddl.u8 q3, d4, d7', 0, ()),
        #(REV_ALL_ARM, '076094f3', 0x4560, 'vaddl.u16 q3, d4, d7', 0, ()),
        #(REV_ALL_ARM, '0760a4f3', 0x4560, 'vaddl.u32 q3, d4, d7', 0, ()),0
        #(REV_ALL_ARM, '076188f2', 0x4560, 'vaddw.s8 q3, q4, d7', 0, ()),
        #(REV_ALL_ARM, '076198f2', 0x4560, 'vaddw.s16 q3, q4, d7', 0, ()),
        #(REV_ALL_ARM, '0761a8f2', 0x4560, 'vaddw.s32 q3, q4, d7', 0, ()),
        #(REV_ALL_ARM, '076188f2', 0x4560, 'vaddw.u8 q3, q4, d7', 0, ()),
        #(REV_ALL_ARM, '076198f3', 0x4560, 'vaddw.u16 q3, q4, d7', 0, ()),
        #(REV_ALL_ARM, '0761a8f3', 0x4560, 'vaddw.u32 q3, q4, d7', 0, ()),
        #(REV_ALL_ARM, '5e6108f2', 0x4560, 'vand q3, q4, q7', 0, ()),
        #(REV_ALL_ARM, '173104f2', 0x4560, 'vand d3, d4, d7', 0, ()),
        #(REV_ALL_ARM, '7a6980f2', 0x4560, 'vbic.i16 q3, #10', 0, ()),
        #(REV_ALL_ARM, '7a6180f2', 0x4560, 'vbic.i32 q3, #10', 0, ()),
        #(REV_ALL_ARM, '3a3980f2', 0x4560, 'vbic.i16 d3, #10', 0, ()),
        #(REV_ALL_ARM, '3a3180f2', 0x4560, 'vbic.i32 d3, #10', 0, ()),
        #(REV_ALL_ARM, '5e6118f2', 0x4560, 'vbic q3, q4, q7', 0, ()),
        #(REV_ALL_ARM, '173114f2', 0x4560, 'vbic d3, d4, d7', 0, ()),
        #(REV_ALL_ARM, '173134f3', 0x4560, 'vbif d3, d4, d7', 0, ()),
        #(REV_ALL_ARM, '173124f3', 0x4560, 'vbit d3, d4, d7', 0, ()),
        #(REV_ALL_ARM, '173114f3', 0x4560, 'vbsl d3, d4, d7', 0, ()),
        #(REV_ALL_ARM, '5e6138f3', 0x4560, 'vbif q3, q4, q7', 0, ()),
        #(REV_ALL_ARM, '5e6128f3', 0x4560, 'vbit q3, q4, q7', 0, ()),
        #(REV_ALL_ARM, '5e6118f3', 0x4560, 'vbsl q3, q4, q7', 0, ()),
        #(REV_ALL_ARM, '5e6808f3', 0x4560, 'vceq.i8 q3, q4, q7', 0, ()),
        #(REV_ALL_ARM, '5e6818f3', 0x4560, 'vceq.i16 q3, q4, q7', 0, ()),
        #(REV_ALL_ARM, '5e6828f3', 0x4560, 'vceq.i32 q3, q4, q7', 0, ()),
        #(REV_ALL_ARM, '4e6e08f2', 0x4560, 'vceq.f32 q3, q4, q7', 0, ()),
        #(REV_ALL_ARM, '173804f3', 0x4560, 'vceq.i8 d3, d4, d7', 0, ()),
        #(REV_ALL_ARM, '173814f3', 0x4560, 'vceq.i16 d3, d4, d7', 0, ()),
        #(REV_ALL_ARM, '173824f3', 0x4560, 'vceq.i32 d3, d4, d7', 0, ()),
        #(REV_ALL_ARM, '073e04f2', 0x4560, 'vceq.f32 d3, d4, d7', 0, ()),
        #(REV_ALL_ARM, '4861b1f3', 0x4560, 'vceq.i8 q3, q4, #0', 0, ()),
        #(REV_ALL_ARM, '4861b5f3', 0x4560, 'vceq.i16 q3, q4, #0', 0, ()),
        #(REV_ALL_ARM, '4861b9f3', 0x4560, 'vceq.i32 q3, q4, #0', 0, ()),
        #(REV_ALL_ARM, '4865b9f3', 0x4560, 'vceq.f32 q3, q4, #0', 0, ()),
        #(REV_ALL_ARM, '0431b1f3', 0x4560, 'vceq.i8 d3, d4, #0', 0, ()),
        #(REV_ALL_ARM, '0431b5f3', 0x4560, 'vceq.i16 d3, d4, #0', 0, ()),
        #(REV_ALL_ARM, '0431b9f3', 0x4560, 'vceq.i32 d3, d4, #0', 0, ()),
        #(REV_ALL_ARM, '0435b9f3', 0x4560, 'vceq.f32 d3, d4, #0', 0, ()),
        #(REV_ALL_ARM, '5e6308f2', 0x4560, 'vcge.s8  q3, q4, q7', 0, ()),
        #(REV_ALL_ARM, '5e6318f2', 0x4560, 'vcge.s16 q3, q4, q7', 0, ()),
        #(REV_ALL_ARM, '5e6328f2', 0x4560, 'vcge.s32 q3, q4, q7', 0, ()),
        #(REV_ALL_ARM, '5e6308f3', 0x4560, 'vcge.u8  q3, q4, q7', 0, ()),
        #(REV_ALL_ARM, '5e6318f3', 0x4560, 'vcge.u16 q3, q4, q7', 0, ()),
        #(REV_ALL_ARM, '5e6328f3', 0x4560, 'vcge.u32 q3, q4, q7', 0, ()),
        #(REV_ALL_ARM, '4e6e08f3', 0x4560, 'vcge.f32 q3, q4, q7', 0, ()),
        #(REV_ALL_ARM, '173304f2', 0x4560, 'vcge.s8  d3, d4, d7', 0, ()),
        #(REV_ALL_ARM, '173314f2', 0x4560, 'vcge.s16 d3, d4, d7', 0, ()),
        #(REV_ALL_ARM, '173324f2', 0x4560, 'vcge.s32 d3, d4, d7', 0, ()),
        #(REV_ALL_ARM, '173304f3', 0x4560, 'vcge.u8  d3, d4, d7', 0, ()),
        #(REV_ALL_ARM, '173314f3', 0x4560, 'vcge.u16 d3, d4, d7', 0, ()),
        #(REV_ALL_ARM, '173324f3', 0x4560, 'vcge.u32 d3, d4, d7', 0, ()),
        #(REV_ALL_ARM, '073e04f3', 0x4560, 'vcge.f32 d3, d4, d7', 0, ()),
        #(REV_ALL_ARM, '8430b1f3', 0x4560, 'vcge.s8  d3, d4, #0', 0, ()),
        #(REV_ALL_ARM, '8430b5f3', 0x4560, 'vcge.s16 d3, d4, #0', 0, ()),
        #(REV_ALL_ARM, '8430b9f3', 0x4560, 'vcge.s32 d3, d4, #0', 0, ()),
        #(REV_ALL_ARM, '8434b9f3', 0x4560, 'vcge.f32 d3, d4, #0', 0, ()),
        #(REV_ALL_ARM, 'c860b1f3', 0x4560, 'vcge.s8  q3, q4, #0', 0, ()),
        #(REV_ALL_ARM, 'c860b5f3', 0x4560, 'vcge.s16 q3, q4, #0', 0, ()),
        #(REV_ALL_ARM, 'c860b9f3', 0x4560, 'vcge.s32 q3, q4, #0', 0, ()),
        #(REV_ALL_ARM, 'c864b9f3', 0x4560, 'vcge.f32 q3, q4, #0', 0, ()),
        #(REV_ALL_ARM, '4e6308f2', 0x4560, 'vcgt.s8  q3, q4, q7', 0, ()),
        #(REV_ALL_ARM, '4e6318f2', 0x4560, 'vcge.s16 q3, q4, q7', 0, ()),
        #(REV_ALL_ARM, '4e6328f2', 0x4560, 'vcgt.s32 q3, q4, q7', 0, ()),
        #(REV_ALL_ARM, '4e6308f3', 0x4560, 'vcgt.u8  q3, q4, q7', 0, ()),
        #(REV_ALL_ARM, '4e6318f3', 0x4560, 'vcgt.u16 q3, q4, q7', 0, ()),
        #(REV_ALL_ARM, '4e6328f3', 0x4560, 'vcgt.u32 q3, q4, q7', 0, ()),
        #(REV_ALL_ARM, '4e6e08f3', 0x4560, 'vcgt.f32 q3, q4, q7', 0, ()),
        #(REV_ALL_ARM, '073304f2', 0x4560, 'vcgt.s8  d3, d4, d7', 0, ()),
        #(REV_ALL_ARM, '073314f2', 0x4560, 'vcgt.s16 d3, d4, d7', 0, ()),
        #(REV_ALL_ARM, '073324f2', 0x4560, 'vcgt.s32 d3, d4, d7', 0, ()),
        #(REV_ALL_ARM, '073304f3', 0x4560, 'vcgt.u8  d3, d4, d7', 0, ()),
        #(REV_ALL_ARM, '073314f3', 0x4560, 'vcgt.u16 d3, d4, d7', 0, ()),
        #(REV_ALL_ARM, '073324f3', 0x4560, 'vcgt.u32 d3, d4, d7', 0, ()),
        #(REV_ALL_ARM, '073e24f3', 0x4560, 'vcgt.f32 d3, d4, d7', 0, ()),
        #(REV_ALL_ARM, '0430b1f3', 0x4560, 'vcgt.s8  d3, d4, #0', 0, ()),
        #(REV_ALL_ARM, '0430b5f3', 0x4560, 'vcgt.s16 d3, d4, #0', 0, ()),
        #(REV_ALL_ARM, '0430b9f3', 0x4560, 'vcgt.s32 d3, d4, #0', 0, ()),
        #(REV_ALL_ARM, '0434b9f3', 0x4560, 'vcgt.f32 d3, d4, #0', 0, ()),
        #(REV_ALL_ARM, '4860b1f3', 0x4560, 'vcgt.s8  q3, q4, #0', 0, ()),
        #(REV_ALL_ARM, '4860b5f3', 0x4560, 'vcgt.s16 q3, q4, #0', 0, ()),
        #(REV_ALL_ARM, '4860b9f3', 0x4560, 'vcgt.s32 q3, q4, #0', 0, ()),
        #(REV_ALL_ARM, '4864b9f3', 0x4560, 'vcgt.f32 q3, q4, #0', 0, ()),
        #(REV_ALL_ARM, '0434b0f3', 0x4560, 'vcls.s8  d3, d4', 0, ()),
        #(REV_ALL_ARM, '0434b4f3', 0x4560, 'vcls.s16 d3, d4', 0, ()),
        #(REV_ALL_ARM, '0434b8f3', 0x4560, 'vcls.s32 d3, d4', 0, ()),
        #(REV_ALL_ARM, '4864b0f3', 0x4560, 'vcls.s8  q3, q4', 0, ()),
        #(REV_ALL_ARM, '4864b4f3', 0x4560, 'vcls.s16 q3, q4', 0, ()),
        #(REV_ALL_ARM, '4864b8f3', 0x4560, 'vcls.s32 q3, q4', 0, ()),
        #(REV_ALL_ARM, '0432b1f3', 0x4560, 'vclt.s8  d3, d4, #0', 0, ()),
        #(REV_ALL_ARM, '0432b5f3', 0x4560, 'vclt.s16 d3, d4, #0', 0, ()),
        #(REV_ALL_ARM, '0432b9f3', 0x4560, 'vclt.s32 d3, d4, #0', 0, ()),
        #(REV_ALL_ARM, '0436b9f3', 0x4560, 'vclt.f32 d3, d4, #0', 0, ()),
        #(REV_ALL_ARM, '4862b1f3', 0x4560, 'vclt.s8  q3, q4, #0', 0, ()),
        #(REV_ALL_ARM, '4862b5f3', 0x4560, 'vclt.s16 q3, q4, #0', 0, ()),
        #(REV_ALL_ARM, '4862b9f3', 0x4560, 'vclt.s32 q3, q4, #0', 0, ()),
        #(REV_ALL_ARM, '4866b9f3', 0x4560, 'vclt.f32 q3, q4, #0', 0, ()),
        #(REV_ALL_ARM, 'c864b0f3', 0x4560, 'vclz.i8 q3, q4', 0, ()),
        #(REV_ALL_ARM, 'c864b4f3', 0x4560, 'vclz.i16 q3, q4', 0, ()),
        #(REV_ALL_ARM, 'c864b8f3', 0x4560, 'vclz.i32 q3, q4', 0, ()),
        #(REV_ALL_ARM, '8434b0f3', 0x4560, 'vclz.i8  d3, d4', 0, ()),
        #(REV_ALL_ARM, '8434b4f3', 0x4560, 'vclz.i16 d3, d4', 0, ()),
        #(REV_ALL_ARM, '8434b8f3', 0x4560, 'vclz.i32 d3, d4', 0, ()),
        #(REV_ALL_ARM, '443bb4ee', 0x4560, 'vcmp.f64 d3, d4', 0, ()),
        #(REV_ALL_ARM, '421af4ee', 0x4560, 'vcmp.f32 s3, s4', 0, ()),
        #(REV_ALL_ARM, 'c43bb4ee', 0x4560, 'vcmpe.f64 d3, d4', 0, ()),
        #(REV_ALL_ARM, 'c21af4ee', 0x4560, 'vcmpe.f32 s3, s4', 0, ()),
        #(REV_ALL_ARM, '403bb5ee', 0x4560, 'vcmp.f64 d3, #0.0', 0, ()),
        #(REV_ALL_ARM, '401af5ee', 0x4560, 'vcmp.f32 s3, #0.0', 0, ()),
        #(REV_ALL_ARM, 'c03bb5ee', 0x4560, 'vcmpe.f64 d3, #0.0', 0, ()),
        #(REV_ALL_ARM, 'c01af5ee', 0x4560, 'vcmpe.f32 s3, #0.0', 0, ()),
        #(REV_ALL_ARM, '4865b0f3', 0x4560, 'vcnt.8 q3, q4',0, ()),
        #(REV_ALL_ARM, '0435b0f3', 0x4560, 'vcnt.8 d3, d4',0, ()),
        #(REV_ALL_ARM, '4867bbf3', 0x4560, 'vcvt.s32.f32 q3, q4',0, ()),
        #(REV_ALL_ARM, '0437bbf3', 0x4560, 'vcvt.s32.f32 d3, d4',0, ()),
        #(REV_ALL_ARM, 'c867bbf3', 0x4560, 'vcvt.u32.f32 q3, q4',0, ()),
        #(REV_ALL_ARM, '8437bbf3', 0x4560, 'vcvt.u32.f32 d3, d4',0, ()),
        #(REV_ALL_ARM, '4866bbf3', 0x4560, 'vcvt.f32.s32 q3, q4',0, ()),
        #(REV_ALL_ARM, '0436bbf3', 0x4560, 'vcvt.f32.s32 d3, d4',0, ()),
        #(REV_ALL_ARM, 'c866bbf3', 0x4560, 'vcvt.f32.u32 q3, q4',0, ()),
        #(REV_ALL_ARM, '8436bbf3', 0x4560, 'vcvt.f32.u32 d3, d4',0, ()),
        #(REV_ALL_ARM, 'c41bfdee', 0x4560, 'vcvt.s32.f64 s3, d4',0, ()),
        #(REV_ALL_ARM, '441bfdee', 0x4560, 'vcvtr.s32.f64 s3, d4',0, ()),
        #(REV_ALL_ARM, 'C21afdee', 0x4560, 'vcvt.s32.f32 s3, s4',0, ()),
        #(REV_ALL_ARM, '421afdee', 0x4560, 'vcvtr.s32.f32 s3, s4',0, ()),
        #(REV_ALL_ARM, 'c41bfcee', 0x4560, 'vcvt.u32.f64 s3, d4',0, ()),
        #(REV_ALL_ARM, '441bfcee', 0x4560, 'vcvtr.u32.f64 s3, d4',0, ()),
        #(REV_ALL_ARM, 'c21afcee', 0x4560, 'vcvt.u32.f32 s3, s4',0, ()),
        #(REV_ALL_ARM, '421afcee', 0x4560, 'vcvtf.u32.f32 s3, s4',0, ()),
        #(REV_ALL_ARM, 'c23bb8ee', 0x4560, 'vcvt.f64.s32 d3, s4',0, ()),
        #(REV_ALL_ARM, '423bb8ee', 0x4560, 'vcvt.f64.u32 d3, s4',0, ()),
        #(REV_ALL_ARM, 'c21af8ee', 0x4560, 'vcvt.f32.s32 s3, s4',0, ()),
        #(REV_ALL_ARM, '421af8ee', 0x4560, 'vcvt.f32.u32 s3, s4',0, ()),
        #(REV_ALL_ARM, '586fb4f2', 0x4560, 'vcvt.s32.f32 q3, q4, #12',0, ()),
        #(REV_ALL_ARM, '586fb4f3', 0x4560, 'vcvt.u32.f32 q3, q4, #12',0, ()),
        #(REV_ALL_ARM, '586eaef2', 0x4560, 'vcvt.f32.s32 q3, q4, #18',0, ()),
        #(REV_ALL_ARM, '586eb3f3', 0x4560, 'vcvt.f32.u32 q3, q4, #13',0, ()),
        #(REV_ALL_ARM, '143fbdf2', 0x4560, 'vcvt.s32.f32 d3, d4, #3',0, ()),
        #(REV_ALL_ARM, '143fa8f3', 0x4560, 'vcvt.u32.f32 d3, d4, #24',0, ()),
        #(REV_ALL_ARM, '143ea2f2', 0x4560, 'vcvt.f32.s32 d3, d4, #30',0, ()),
        #(REV_ALL_ARM, '143eb9f3', 0x4560, 'vcvt.f32.u32 d3, d4, #7',0, ()),
        #(REV_ALL_ARM, '643bbeee', 0x4560, 'vcvt.s16.f64 d3, d4, #7',0, ()),
        #(REV_ALL_ARM, '613bbfee', 0x4560, 'vcvt.u16.f64 d3, d4, #13',0, ()),
        #(REV_ALL_ARM, 'e83bbeee', 0x4560, 'vcvt.s32.f64 d3, d4, #15',0, ()),
        #(REV_ALL_ARM, 'e43bbfee', 0x4560, 'vcvt.u32.f64 d3, d4, #23',0, ()),
        #(REV_ALL_ARM, '641afeee', 0x4560, 'vcvt.s16.f32 s3, s4, #7',0, ()),
        #(REV_ALL_ARM, '611affee', 0x4560, 'vcvt.u16.f32 s3, s4, #13',0, ()),
        #(REV_ALL_ARM, 'e81afeee', 0x4560, 'vcvt.s32.f32 s3, s4, #15',0, ()),
        #(REV_ALL_ARM, 'e41affee', 0x4560, 'vcvt.u32.f32 s3, s4, #23',0, ()),
        #(REV_ALL_ARM, '643bbaee', 0x4560, 'vcvt.f64.s16 d3, d4, #7',0, ()),
        #(REV_ALL_ARM, '613bbbee', 0x4560, 'vcvt.f64.u16 d3, d4, #13',0, ()),
        #(REV_ALL_ARM, 'e83bbaee', 0x4560, 'vcvt.f64.s32 d3, d4, #15',0, ()),
        #(REV_ALL_ARM, 'e43bbbee', 0x4560, 'vcvt.f64.u32 d3, d4, #23',0, ()),
        #(REV_ALL_ARM, '641afaee', 0x4560, 'vcvt.f32.s16 s3, s4, #7',0, ()),
        #(REV_ALL_ARM, '611afbee', 0x4560, 'vcvt.f32.u16 s3, s4, #13',0, ()),
        #(REV_ALL_ARM, 'e81afaee', 0x4560, 'vcvt.f32.s32 s3, s4, #15',0, ()),
        #(REV_ALL_ARM, 'e41afbee', 0x4560, 'vcvt.f32.u32 s3, s4, #23',0, ()),

        #implimented in disasm but not yet in emu
        #(REV_ALL_ARM, '70f02fe1', 0x4560, 'bkpt  #0xff00', 0, ()),
        #(REV_ALL_ARM, '24ff2fe1', 0x4560, 'bxj  r4', 0, ()), # note this switches to jazelle
        #(REV_ALL_ARM, '143f6fe1', 0x4560, 'clz r3, r4', 0, ()),
        #(REV_ALL_ARM, '273764fe', 0x4560, 'cdp2  p7, 6, c3, c4, c7, 1', 0, ()),
        #(REV_ALL_ARM, '473b34fe', 0x4560, 'cdp2  p11, 3, c3, c4, c7, 2', 0, ()),
        #(REV_ALL_ARM, '073894fd', 0x4560, 'ldc2 p8, c3, [r4, #0x1c]', 0, ()),
        #(REV_ALL_ARM, '073814fd', 0x4560, 'ldc2 p8, c3, [r4, #-0x1c]', 0, ()),
        #(REV_ALL_ARM, '0738b4fd', 0x4560, 'ldc2 p8, c3, [r4, #0x1c]!', 0, ()),
        #(REV_ALL_ARM, '073834fd', 0x4560, 'ldc2 p8, c3, [r4, #-0x1c]!', 0, ()),
        #(REV_ALL_ARM, '0738b4fc', 0x4560, 'ldc2 p8, c3, [r4], #0x1c', 0, ()),
        #(REV_ALL_ARM, '073834fc', 0x4560, 'ldc2 p8, c3, [r4], #-0x1c', 0, ()),
        #(REV_ALL_ARM, '073894fc', 0x4560, 'ldc2 p8, c3, [r4], #0x1c', 0, ()),  #option should not have # listed
        #(REV_ALL_ARM, '0738d4fd', 0x4560, 'ldc2l p8, c3, [r4, #0x1c]', 0, ()),
        #(REV_ALL_ARM, '073854fd', 0x4560, 'ldc2l p8, c3, [r4, #-0x1c]', 0, ()),
        #(REV_ALL_ARM, '0738f4fd', 0x4560, 'ldc2l p8, c3, [r4, #0x1c]!', 0, ()),
        #(REV_ALL_ARM, '073874fd', 0x4560, 'ldc2l p8, c3, [r4, #-0x1c]!', 0, ()),
        #(REV_ALL_ARM, '0738f4fc', 0x4560, 'ldc2l p8, c3, [r4], #0x1c', 0, ()),
        #(REV_ALL_ARM, '073874fc', 0x4560, 'ldc2l p8, c3, [r4], #-0x1c', 0, ()),
        #(REV_ALL_ARM, '0738d4fc', 0x4560, 'ldc2l p8, c3, [r4], #0x1c', 0, ()),  #option should not have # listed
        #(REV_ALL_ARM, 'd73884fe', 0x4560, 'mcr2 p8, 4, r3, c4, c7, 6', 0, ()),
        #(REV_ALL_ARM, '473844fc', 0x4560, 'mcrr2 p8, 4, r3, r4, c7', 0, ()),
        #(REV_ALL_ARM, 'd73894fe', 0x4560, 'mrc2 p8, 4, r3, c4, c7, 6', 0, ()),
        #(REV_ALL_ARM, '473854fc', 0x4560, 'mrrc2 p8, 4, r3, r4, c7', 0, ()),
        #(REV_ALL_ARM, '00300fe1', 0x4560, 'mrs r3, cpsr', 0, ()),
        #(REV_ALL_ARM, '00f020e3', 0x4560, 'nop', 0, ()),
        #(REV_ALL_ARM, '173384e6', 0x4560, 'pkhbt r3, r4, r7, lsl #6', 0, ()),
        #(REV_ALL_ARM, '173084e6', 0x4560, 'pkhbt r3, r4, r7', 0, ()),
        #(REV_ALL_ARM, '573384e6', 0x4560, 'pkhtb r3, r4, r7, asr #6', 0, ()),
        #(REV_ALL_ARM, '573084e6', 0x4560, 'pkhtb r3, r4, r7', 0, ()),
        #(REV_ALL_ARM, '543007e1', 0x4560, 'qadd r3, r4, r7', 0, ()),
        #(REV_ALL_ARM, '173f24e6', 0x4560, 'qadd16 r3, r4, r7', 0, ()),
        #(REV_ALL_ARM, '973f24e6', 0x4560, 'qadd8 r3, r4, r7', 0, ()),
        #(REV_ALL_ARM, '543027e1', 0x4560, 'qsub r3, r4, r7', 0, ()),
        #(REV_ALL_ARM, '773f24e6', 0x4560, 'qsub16 r3, r4, r7', 0, ()),
        #(REV_ALL_ARM, 'f73f24e6', 0x4560, 'qsub8 r3, r4, r7', 0, ()),
        #(REV_ALL_ARM, '543047e1', 0x4560, 'qdadd r3, r4, r7', 0, ()),
        #(REV_ALL_ARM, '543067e1', 0x4560, 'qdsub r3, r4, r7', 0, ()),
        #(REV_ALL_ARM, '343fbfe6', 0x4560, 'rev r3, r4', 0, ()),
        #(REV_ALL_ARM, 'b43fbfe6', 0x4560, 'rev16 r3, r4', 0, ()),
        #(REV_ALL_ARM, 'b43fffe6', 0x4560, 'revsh r3, r4', 0, ()),
        #(REV_ALL_ARM, '173f14e6', 0x4560, 'sadd16 r3, r4, r7', 0, ()),
        #(REV_ALL_ARM, '973f14e6', 0x4560, 'sadd8 r3, r4, r7', 0, ()),
        #(REV_ALL_ARM, 'b73f84e6', 0x4560, 'sel r3, r4, r7', 0, ()),
        #(REV_ALL_ARM, '000201F1', 0x4560, 'setend be', 0, ()),
        #(REV_ALL_ARM, '000001F1', 0x4560, 'setend le', 0, ()),
        #(REV_ALL_ARM, '04f020e3', 0x4560, 'sev', 0, ()),
        #(REV_ALL_ARM, '173f34e6', 0x4560, 'shadd16 r3, r4, r7', 0, ()),
        #(REV_ALL_ARM, '973f34e6', 0x4560, 'shadd8 r3, r4, r7', 0, ()),
        #(REV_ALL_ARM, '773f34e6', 0x4560, 'shsub16 r3, r4, r7', 0, ()),
        #(REV_ALL_ARM, 'f73f34e6', 0x4560, 'shsub8 r3, r4, r7', 0, ()),
        #(REV_ALL_ARM, '846703e1', 0x4560, 'smlabb r3, r4, r7, r6', 0, ()),
        #(REV_ALL_ARM, 'e46703e1', 0x4560, 'smlatt r3, r4, r7, r6', 0, ()),
        #(REV_ALL_ARM, 'c46703e1', 0x4560, 'smlabt r3, r4, r7, r6', 0, ()),
        #(REV_ALL_ARM, 'a46703e1', 0x4560, 'smlatb r3, r4, r7, r6', 0, ()),
        #(REV_ALL_ARM, '9637e4e0', 0x4560, 'smlal r3, r4, r6, r7', 0, ()),
        #(REV_ALL_ARM, '9637f4e0', 0x4560, 'smlals r3, r4, r6, r7', 0, ()),
        #(REV_ALL_ARM, '863744e1', 0x4560, 'smlalbb r3, r4, r6, r7', 0, ()),
        #(REV_ALL_ARM, 'e63744e1', 0x4560, 'smlaltt r3, r4, r6, r7', 0, ()),
        #(REV_ALL_ARM, 'c63744e1', 0x4560, 'smlalbt r3, r4, r6, r7', 0, ()),
        #(REV_ALL_ARM, 'a63744e1', 0x4560, 'smlaltb r3, r4, r6, r7', 0, ()),
        #(REV_ALL_ARM, '847623e1', 0x4560, 'smlawb r3, r4, r6, r7', 0, ()),
        #(REV_ALL_ARM, 'c47623e1', 0x4560, 'smlawt r3, r4, r6, r7', 0, ()),
        #(REV_ALL_ARM, 'd47653e7', 0x4560, 'smmls r3, r4, r6, r7', 0, ()),
        #(REV_ALL_ARM, 'f47653e7', 0x4560, 'smmlsr r3, r4, r6, r7', 0, ()),
        #(REV_ALL_ARM, '14f653e7', 0x4560, 'smmul r3, r4, r6', 0, ()),
        #(REV_ALL_ARM, '34f653e7', 0x4560, 'smmulr r3, r4, r6', 0, ()),
        #(REV_ALL_ARM, '146703e7', 0x4560, 'smlad r3, r4, r7, r6', 0, ()),
        #(REV_ALL_ARM, '346703e7', 0x4560, 'smladx r3, r4, r7, r6', 0, ()),
        #(REV_ALL_ARM, '163744e7', 0x4560, 'smlald r3, r4, r6, r7', 0, ()),
        #(REV_ALL_ARM, '363744e7', 0x4560, 'smlaldx r3, r4, r6, r7', 0, ()),
        #(REV_ALL_ARM, '547603e7', 0x4560, 'smlsd r3, r4, r6, r7', 0, ()),
        #(REV_ALL_ARM, '747603e7', 0x4560, 'smlsdx r3, r4, r6, r7', 0, ()),
        #(REV_ALL_ARM, '563744e7', 0x4560, 'smlsld r3, r4, r6, r7', 0, ()),
        #(REV_ALL_ARM, '763744e7', 0x4560, 'smlsldx r3, r4, r6, r7', 0, ()),
        #(REV_ALL_ARM, '147653e7', 0x4560, 'smmla r3, r4, r6, r7', 0, ()),
        #(REV_ALL_ARM, '347653e7', 0x4560, 'smmlar r3, r4, r6, r7', 0, ()),
        #(REV_ALL_ARM, '840663e1', 0x4560, 'smulbb r3, r4, r6', 0, ()),
        #(REV_ALL_ARM, 'c40663e1', 0x4560, 'smulbt r3, r4, r6', 0, ()),
        #(REV_ALL_ARM, 'a40663e1', 0x4560, 'smultb r3, r4, r6', 0, ()),
        #(REV_ALL_ARM, 'e40663e1', 0x4560, 'smultt r3, r4, r6', 0, ()),
        #(REV_ALL_ARM, 'a40623e1', 0x4560, 'smulwb r3, r4, r6', 0, ()),
        #(REV_ALL_ARM, 'e40623e1', 0x4560, 'smulwt r3, r4, r6', 0, ()),
        #(REV_ALL_ARM, '54f603e7', 0x4560, 'smusd r3, r4, r6', 0, ()),
        #(REV_ALL_ARM, '74f603e7', 0x4560, 'smusdx r3, r4, r6', 0, ()),
        #(REV_ALL_ARM, '1430a6e6', 0x4560, 'ssat r3, #0x07, r4', 0, ()),
        #(REV_ALL_ARM, '1433a6e6', 0x4560, 'ssat r3, #0x07, r4, lsl #6', 0, ()),
        #(REV_ALL_ARM, '5433a6e6', 0x4560, 'ssat r3, #0x07, r4, asr #6', 0, ()),
        #(REV_ALL_ARM, '5430a6e6', 0x4560, 'ssat r3, #0x07, r4, asr #32', 0, ()),
        #(REV_ALL_ARM, '1730e4e6', 0x4560, 'usat r3, #0x04, r7', 0, ()),
        #(REV_ALL_ARM, '1734e4e6', 0x4560, 'usat r3, #0x04, r7, lsl #8', 0, ()),
        #(REV_ALL_ARM, '763f14e6', 0x4560, 'ssub16 r3, r4, r6', 0, ()),
        #(REV_ALL_ARM, '954007e1', 0x4560, 'swp r4, r5, [r7]', 0, ()),
        #(REV_ALL_ARM, '954047e1', 0x4560, 'swpb r4, r5, [r7]', 0, ()),
        #(REV_ALL_ARM, '02f020e3', 0x4560, 'wfe', 0, ()),
        #(REV_ALL_ARM, '03f020e3', 0x4560, 'wfi', 0, ()),
        #(REV_ALL_ARM, '01f020e3', 0x4560, 'yield', 0, ()),
        #(REV_ALL_ARM, '173f54e6', 0x4560, 'uadd16 r3, r4, r7', 0, ()),
        #(REV_ALL_ARM, '973f54e6', 0x4560, 'uadd8 r3, r4, r7', 0, ()),
        #(REV_ALL_ARM, '173f74e6', 0x4560, 'uhadd16 r3, r4, r7', 0, ()),
        #(REV_ALL_ARM, '973f74e6', 0x4560, 'uhadd8 r3, r4, r7', 0, ()),
        #(REV_ALL_ARM, '773f74e6', 0x4560, 'uhsub16 r3, r4, r7', 0, ()),
        #(REV_ALL_ARM, '973844e0', 0x4560, 'umaal r3, r4, r7, r8', 0, ()),
        #(REV_ALL_ARM, '173f64e6', 0x4560, 'uqadd16 r3, r4, r7', 0, ()),
        #(REV_ALL_ARM, '973f64e6', 0x4560, 'uqadd8 r3, r4, r7', 0, ()),
        #(REV_ALL_ARM, '773f64e6', 0x4560, 'uqsub16 r3, r4, r7', 0, ()),
        #(REV_ALL_ARM, '148783e7', 0x4560, 'usada8 r3, r4, r7, r8', 0, ()),
        #(REV_ALL_ARM, '373fe4e6', 0x4560, 'usat16 r3, #4, r7', 0, ()),
        #(REV_ALL_ARM, '773f54e6', 0x4560, 'usub16 r3, r4, r7', 0, ()),
        #(REV_ALL_ARM, '373f24e6', 0x4560, 'qasx r3, r4, r7', 0, ()),
        #(REV_ALL_ARM, '573f24e6', 0x4560, 'qsax r3, r4, r7', 0, ()),
        #(REV_ALL_ARM, '373f14e6', 0x4560, 'sasx r3, r4, r7', 0, ()),
        #(REV_ALL_ARM, '373f34e6', 0x4560, 'shasx r3, r4, r7', 0, ()),
        #(REV_ALL_ARM, '573f34e6', 0x4560, 'shsax r3, r4, r7', 0, ()),
        #(REV_ALL_ARM, '00ff00ef', 0x4560, 'svc #0xff00', 0, ()),
        #(REV_ALL_ARM, '04609de4', 0x4560, 'pop r6', 0, ()),
        #need [] around last entry. Not sure how to accomplish yet for ldrex and strex
        #(REV_ALL_ARM, '9f3f94e1', 0x4560, 'ldrex  r3, r4', 0, ()), 
        #(REV_ALL_ARM, '9f3fd4e1', 0x4560, 'ldrexb  r3, r4', 0, ()),
        #(REV_ALL_ARM, '9f4fb6e1', 0x4560, 'ldrexd  r4, r5, r6', 0, ()),
        #(REV_ALL_ARM, '9f3ff4e1', 0x4560, 'ldrexh  r3, r4', 0, ()),
        #(REV_ALL_ARM, '943f87e1', 0x4560, 'strex r3, r4, r7', 0, ()),
        #(REV_ALL_ARM, '943fc7e1', 0x4560, 'strexb r3, r4, r7', 0, ()),
        #(REV_ALL_ARM, '943fa7e1', 0x4560, 'strexd r3, r4, r5, r7', 0, ()),
        #(REV_ALL_ARM, '943fe7e1', 0x4560, 'strexh r3, r4, r7', 0, ()),
        #not sure if these msr are correct? Left here to be sorted out in emu. Disassembles correctly
        #fails in emu.getSPSR
        #(REV_ALL_ARM, 'd3f061e3', 0x4560, 'msr spsr_c, #0xd3', 0, ()),
        #(REV_ALL_ARM, 'd3f062e3', 0x4560, 'msr spsr_x, #0xd3', 0, ()),
        #(REV_ALL_ARM, 'd3f064e3', 0x4560, 'msr spsr_s, #0xd3', 0, ()),
        #(REV_ALL_ARM, 'd3d068e3', 0x4560, 'msr spsr_f, #0xd3', 0, ()),
        #(REV_ALL_ARM, '03f061e1', 0x4560, 'msr spsr_c, r3', 0, ()),
        #(REV_ALL_ARM, '03f062e1', 0x4560, 'msr spsr_x, r3', 0, ()),
        #(REV_ALL_ARM, '03f064e1', 0x4560, 'msr spsr_s, r3', 0, ()),
        #(REV_ALL_ARM, '03f068e1', 0x4560, 'msr spsr_f, r3', 0, ()),
        #same as mov with rotation but now is UAL
        #(REV_ALL_ARM, '6745a3e1', 0x4560, 'ror r4, r7, #0x0a', 0, ()),
        #(REV_ALL_ARM, '6745b3e1', 0x4560, 'rors r4, r7, #0x0a', 0, ()),
        #(REV_ALL_ARM, '8745a3e1', 0x4560, 'lsl r4, r7, #0x0b', 0, ()),
        #(REV_ALL_ARM, '8745b3e1', 0x4560, 'lsls r4, r7, #0x0b', 0, ()),
        #(REV_ALL_ARM, 'a745a3e1', 0x4560, 'lsr r4, r7, #0x0b', 0, ()),
        #(REV_ALL_ARM, 'a745b3e1', 0x4560, 'lsrs r4, r7, #0x0b', 0, ()),
        #(REV_ALL_ARM, 'c745a3e1', 0x4560, 'asr r4, r7, #0x0b', 0, ()),
        #(REV_ALL_ARM, 'c745b3e1', 0x4560, 'asrs r4, r7, #0x0b', 0, ()),
        #(REV_ALL_ARM, 'e745a3e1', 0x4560, 'ror r4, r7, #0x0b', 0, ()),
        #(REV_ALL_ARM, 'e745b3e1', 0x4560, 'rors r4, r7, #0x0b', 0, ()),
        #(REV_ALL_ARM, '0746a3e1', 0x4560, 'lsl r4, r7, #0x0c', 0, ()),
        #(REV_ALL_ARM, '0746b3e1', 0x4560, 'lsls r4, r7, #0x0c', 0, ()),
        #(REV_ALL_ARM, '7745a3e1', 0x4560, 'ror r4, r7, r5', 0, ()),
        #(REV_ALL_ARM, '7745b3e1', 0x4560, 'rors r4, r7, r5', 0, ()),
        #(REV_ALL_ARM, '1746a3e1', 0x4560, 'lsl r4, r7, r6', 0, ()),
        #(REV_ALL_ARM, '1746b3e1', 0x4560, 'lsls r4, r7, r6', 0, ()),
        #(REV_ALL_ARM, '2746a3e1', 0x4560, 'lsr r4, r7, #0x0c', 0, ()),
        #(REV_ALL_ARM, '2746b3e1', 0x4560, 'lsrs r4, r7, #0x0c', 0, ()),
        #(REV_ALL_ARM, '3746a3e1', 0x4560, 'lsr r4, r7, r6', 0, ()),
        #(REV_ALL_ARM, '3746b3e1', 0x4560, 'lsrs r4, r7, r6', 0, ()),
        #(REV_ALL_ARM, '4746a3e1', 0x4560, 'asr r4, r7, #0x0c', 0, ()),
        #(REV_ALL_ARM, '4746b3e1', 0x4560, 'asrs r4, r7, #0x0c', 0, ()),
        #(REV_ALL_ARM, '5746a3e1', 0x4560, 'asr r4, r7, r6', 0, ()),
        #(REV_ALL_ARM, '5746b3e1', 0x4560, 'asrs r4, r7, r6', 0, ()),
        #(REV_ALL_ARM, '034fa0e1', 0x4560, 'lsl r4, r3, #0x1e', 0, ()),
        #(REV_ALL_ARM, '034fb0e1', 0x4560, 'lsls r4, r3, #0x1e', 0, ()),
        #(REV_ALL_ARM, '7347a0e1', 0x4560, 'ror r4, r3, r7', 0, ()),
        #(REV_ALL_ARM, '7347b0e1', 0x4560, 'rors r4, r3, r7', 0, ()),
        #(REV_ALL_ARM, '234fa0e1', 0x4560, 'lsr r4, r3, #0x1e', 0, ()),
        #(REV_ALL_ARM, '234fb0e1', 0x4560, 'lsrs r4, r3, #0x1e', 0, ()),
        #(REV_ALL_ARM, '3347a0e1', 0x4560, 'lsr r4, r3, r7', 0, ()),
        #(REV_ALL_ARM, '3347b0e1', 0x4560, 'lsrs r4, r3, r7', 0, ()),
        #(REV_ALL_ARM, 'e437a0e1', 0x4560, 'ror r3, r4, #0x0f', 0, ()),
        #(REV_ALL_ARM, 'e437b0e1', 0x4560, 'rors r3, r4, #0x0f', 0, ()),
        #(REV_ALL_ARM, '7437a0e1', 0x4560, 'ror r3, r4, r7', 0, ()),
        #(REV_ALL_ARM, '7437b0e1', 0x4560, 'rors r3, r4, r7', 0, ()),
        #(REV_ALL_ARM, '6430a0e1', 0x4560, 'rrx r3, r4', 0, ()),
        #(REV_ALL_ARM, '6430b0e1', 0x4560, 'rrxs r3, r4', 0, ()),
        #(REV_ALL_ARM, '434fa0e1', 0x4560, 'asr  r4, r3, #0x1e', 0, ()),
        #(REV_ALL_ARM, '434fb0e1', 0x4560, 'asrs  r4, r3, #0x1e', 0, ()),
        #(REV_ALL_ARM, '5345a0e1', 0x4560, 'asr  r4, r3, r5', 0, ()),
        #(REV_ALL_ARM, '5345b0e1', 0x4560, 'asrs  r4, r3, r5', 0, ()),
        #(REV_ALL_ARM, '1f32cfe7', 0x4560, 'bfc r3, #0x04, #0x0f', 0, ()),
        #(REV_ALL_ARM, '1432cfe7', 0x4560, 'bfi r3, r4, #0x04, #0x0f', 0, ()),
<<<<<<< HEAD

=======
        #(REV_ALL_ARM, 'fff053f5', 0x4560, 'pld [r3, #-0xff]', 0, ()),
        #(REV_ALL_ARM, 'fff0d3f5', 0x4560, 'pld [r3, #0xff]', 0, ()),
        #(REV_ALL_ARM, 'fff013f5', 0x4560, 'pldw [r3, #-0xff]', 0, ()),
        #(REV_ALL_ARM, 'fff093f5', 0x4560, 'pldw [r3, #0xff]', 0, ()),
        #(REV_ALL_ARM, '00f05ff5', 0x4560, 'pld [#0x4568]', 0, ()),
        #(REV_ALL_ARM, '08f05ff5', 0x4560, 'pld [#0x4560]', 0, ()),
        #(REV_ALL_ARM, '08f0dff5', 0x4560, 'pld [#0x4570]', 0, ()),
        #(REV_ALL_ARM, '04f0d3f7', 0x4560, 'pld [r3, r4]', 0, ()),
        #(REV_ALL_ARM, '04f053f7', 0x4560, 'pld [r3, -r4]', 0, ()),
        #(REV_ALL_ARM, '24f3d3f7', 0x4560, 'pld [r3, r4, lsr #6]', 0, ()),
        #(REV_ALL_ARM, '04f093f7', 0x4560, 'pldw [r3, r4]', 0, ()),
        #(REV_ALL_ARM, '04f013f7', 0x4560, 'pldw [r3, -r4]', 0, ()),
        #(REV_ALL_ARM, '44f393f7', 0x4560, 'pldw [r3, r4, asr #6]', 0, ()),
        #(REV_ALL_ARM, '00f0d3f4', 0x4560, 'pli [r3]', 0, ()),
        #(REV_ALL_ARM, 'fff0d3f4', 0x4560, 'pli [r3, #0xff]', 0, ()),
        #(REV_ALL_ARM, 'fff053f4', 0x4560, 'pli [r3, #-0xff]', 0, ()),
        #(REV_ALL_ARM, '0ff0dff4', 0x4560, 'pli [#0x4577]', 0, ()),
        #(REV_ALL_ARM, '0ff05ff4', 0x4560, 'pli [#0x4559]', 0, ()),
        #(REV_ALL_ARM, '04f053f6', 0x4560, 'pli [r3, -r4]', 0, ()),
        #(REV_ALL_ARM, '04f0d3f6', 0x4560, 'pli [r3, r4]', 0, ()),
        #(REV_ALL_ARM, 'a4f353f6', 0x4560, 'pli [r3, -r4, lsr #7]', 0, ()),
        #(REV_ALL_ARM, 'e4f3d3f6', 0x4560, 'pli [r3, r4, ror #7]', 0, ()),
        #(REV_ALL_ARM, '16002de9', 0x4560, 'push {r1, r2, r4}', 0, ()),
        #(REV_ALL_ARM, '04102de5', 0x4560, 'push r1', 0, ()),
        #(REV_ALL_ARM, '343fffe6', 0x4560, 'rbit r3, r4', 0, ()),
        #(REV_ALL_ARM, '5434a3e7', 0x4560, 'sbfx r3, r4, #0x08, #0x03', 0, ()),
        #(REV_ALL_ARM, '14f713e7', 0x4560, 'sdiv r3, r4, r7', 0, ()),
        #(REV_ALL_ARM, '14f733e7', 0x4560, 'udiv r3, r4, r7', 0, ()),
>>>>>>> d9bb91e8
        ]


# temp scratch: generated these while testing
['0de803c0','8de903c0','ade903c0','2de803c0','1de803c0','3de803c0','9de903c0','bde903c0',]
['srsdb.w sp, svc',
         'srsia.w sp, svc',
          'srsia.w sp!, svc',
           'srsdb.w sp!, svc',
            'rfedb.w sp',
             'rfedb.w sp!',
              'rfeia.w sp',
               'rfeia.w sp!']

import struct
def getThumbStr(val, val2):
    return struct.pack('<HH', val, val2)

def getThumbOps(vw, numtups):
    return [vw.arch.archParseOpcode(getThumbStr(val,val2), 1, 0x8000001) for val,val2 in numtups]

# more scratch
#ops = getThumbOps(vw, [(0x0df7,0x03b0),(0x00f7,0xaa8a),(0xf7fe,0xbdbc),(0xf385,0x8424)]) ;op=ops[0];ops
#ops = getThumbOps(vw, [(0xf386,0x8424),(0xf385,0x8400)]) ;op=ops[0];ops
#Out[1]: [msr.w APSR_s, r5]

# testing PSR stuff - not actually working unittesting...
import envi.memcanvas as ememc
import envi.archs.thumb16.disasm as eatd
oper = eatd.ArmPgmStatRegOper(1,15)
#smc = ememc.StringMemoryCanvas(vw)
#oper.render(smc, None, 0)
#smc.strval == 'SPSR_fcxs'
###############################################33

class ArmInstructionSet(unittest.TestCase):
    ''' main unit test with all tests to run '''
    
    # defaults for settings - not fully implimented and won't be so until after ARMv8 is completed.
    armTestVersion = REV_ARMv7A
    armTestOnce = True

    def test_msr(self):
        print "\n\n\nstart of test_msr"
        # test the MSR instruction
        import envi.archs.arm as e_arm;reload(e_arm)
        am=e_arm.ArmModule()
        op = am.archParseOpcode('d3f021e3'.decode('hex'))
        self.assertEqual('msr CPSR_c, #0xd3', repr(op))

    def test_envi_arm_operands(self):
        print "\n\n\nstart of test_envi_arm_operands"
        vw = vivisect.VivWorkspace()
        vw.setMeta("Architecture", "arm")
        vw.addMemoryMap(0, 7, 'firmware', '\xff' * 16384*1024)
        #vw.addMemoryMap(0x400000, 7, 'firmware', '\xff' * 16384*1024)
        vw.addMemoryMap(0xbfb00000, 7, 'firmware', '\xfe' * 16384*1024)


        # testing the ArmImmOffsetOper

        # ldr r3, [#0xbfb00010]
        emu = vw.getEmulator()
        emu._forrealz = True    # cause base_reg updates on certain Operands.

        emu.writeMemory(0xbfb00010, "abcdef98".decode('hex'))
        op = vw.arch.archParseOpcode('\x080\x9f\xe5', va=0xbfb00000)
        print repr(op)
        print hex(op.getOperValue(1, emu))

        self.assertEqual(hex(0x98efcdab), hex(op.getOperValue(1, emu)))



        # ldr r3, [r11, #0x8]!
        emu.writeMemory(0xbfb00018, "FFEEDDCC".decode('hex'))
        emu.setRegister(11, 0xbfb00010)
        op = vw.arch.archParseOpcode('\x08\x30\xbb\xe5', va=0xbfb00000)
        value = op.getOperValue(1, emu)
        print repr(op)
        print hex(value)
        print hex(emu.getRegister(11))

        self.assertEqual(hex(0xccddeeff), hex(value))


        
        # ldr r3, [r11], #0x8
        emu.writeMemory(0xbfb00010, "ABCDEF10".decode('hex'))
        emu.setRegister(11, 0xbfb00010)
        op = vw.arch.archParseOpcode('\x08\x30\x9b\xe4', va=0xbfb00000)
        value = op.getOperValue(1, emu)
        print repr(op)
        print hex(value)
        print hex(emu.getRegister(11))

        self.assertEqual(hex(0xbfb00018), hex(emu.getRegister(11)))
        self.assertEqual(hex(0x10efcdab), hex(value))


        # ldr r3, [r11], #-0x8
        emu.writeMemory(0xbfb00010, "ABCDEF10".decode('hex'))
        emu.setRegister(11, 0xbfb00010)
        op = vw.arch.archParseOpcode('\x08\x30\x1b\xe4', va=0xbfb00000)
        value = op.getOperValue(1, emu)
        print repr(op)
        print hex(value)
        print hex(emu.getRegister(11))

        self.assertEqual(hex(0xbfb00008), hex(emu.getRegister(11)))
        self.assertEqual(hex(0x10efcdab), hex(value))


        # testing the ArmScaledOffsetOper
        
        # ldr r2, [r10, r2 ]
        emu = vw.getEmulator()
        emu._forrealz = True
        op = vw.arch.archParseOpcode('02209ae7'.decode('hex'), va=0xbfb00000)
        emu.setRegister(10, 0xbfb00008)
        emu.setRegister(2,  8)
        emu.writeMemory(0xbfb00010, "abcdef98".decode('hex'))
        print repr(op)
        print hex(op.getOperValue(1, emu))

        self.assertEqual(hex(0x98efcdab), hex(op.getOperValue(1, emu)))
        self.assertEqual(hex(0xbfb00008), hex(emu.getRegister(10)))
        self.assertEqual(hex(8), hex(emu.getRegister(2)))



        # ldr r2, [r10], r2 
        emu.setRegister(10, 0xbfb00008)
        emu.setRegister(2,  8)
        emu.writeMemory(0xbfb00008, "ABCDEF10".decode('hex'))
        op = vw.arch.archParseOpcode('02209ae6'.decode('hex'), va=0xbfb00000)
        value = op.getOperValue(1, emu)
        print repr(op)
        print hex(value)
        print hex(emu.getRegister(10))

        self.assertEqual(hex(0xbfb00010), hex(emu.getRegister(10)))
        self.assertEqual(hex(0x10efcdab), hex(value))

        
        
        # ldr r2, [r10, -r2 ]!
        emu.writeMemory(0xbfb00018, "FFEEDDCC".decode('hex'))
        emu.writeMemory(0xbfb00010, "55555555".decode('hex'))
        emu.writeMemory(0xbfb00008, "f000f000".decode('hex'))
        emu.setRegister(10, 0xbfb00010)
        emu.setRegister(2,  8)
        op = vw.arch.archParseOpcode('02203ae7'.decode('hex'), va=0xbfb00000)
        value = op.getOperValue(1, emu)
        print repr(op)
        print hex(value)
        print hex(emu.getRegister(10))

        self.assertEqual(hex(0x00f000f0), hex(value))
        self.assertEqual(hex(0xbfb00008), hex(emu.getRegister(10)))


        
        # ldr r2, [r10, r2 ]!
        emu.writeMemory(0xbfb00018, "FFEEDDCC".decode('hex'))
        emu.writeMemory(0xbfb00010, "55555555".decode('hex'))
        emu.setRegister(10, 0xbfb00010)
        emu.setRegister(2,  8)
        op = vw.arch.archParseOpcode('0220bae7'.decode('hex'), va=0xbfb00000)
        value = op.getOperValue(1, emu)
        print repr(op)
        print hex(value)
        print hex(emu.getRegister(10))

        self.assertEqual(hex(0xccddeeff), hex(value))
        self.assertEqual(hex(0xbfb00018), hex(emu.getRegister(10)))

        # Scaled with shifts/roll
        # ldr r2, [r10, r2 lsr #32]
        # FIXME: TEST IS LIKELY WRONG....  LSR #32 is odd to begin with.
        emu = vw.getEmulator()
        emu._forrealz = True
        op = vw.arch.archParseOpcode('22209ae7'.decode('hex'), va=0xbfb00000)
        emu.setRegister(10, 0xbfb00008)
        emu.setRegister(2,  8)
        emu.writeMemory(0xbfb00010, "abcdef98".decode('hex'))
        print repr(op)
        print hex(op.getOperValue(1, emu))

        self.assertEqual(hex(0xbfb00008), hex(emu.getRegister(10)))
        self.assertEqual(hex(0x98efcdab), hex(op.getOperValue(1, emu)))
        self.assertEqual(hex(8), hex(emu.getRegister(2)))



        # ldr r2, [r10], r2 
        emu.setRegister(10, 0xbfb00008)
        emu.setRegister(2,  8)
        emu.writeMemory(0xbfb00008, "ABCDEF10".decode('hex'))
        op = vw.arch.archParseOpcode('22219ae6'.decode('hex'), va=0xbfb00000)
        value = op.getOperValue(1, emu)
        print repr(op)
        print hex(value)
        print hex(emu.getRegister(10))

        self.assertEqual(hex(0xbfb00010), hex(emu.getRegister(10)))
        self.assertEqual(hex(0x98efcdab), hex(op.getOperValue(1, emu)))
        self.assertEqual(hex(8), hex(emu.getRegister(2)))
        self.assertEqual(hex(0x10efcdab), hex(value))


        # testing the ArmRegOffsetOper

        # (131071, 'b2451ae1', 17760, 'ldrh r4, [r10, -r2] ', 0, ())
        # (131071, 'b2459ae1', 17760, 'ldrh r4, [r10, r2] ', 0, ())


        # ldrh r3, [r10], -r2 
        #b2451ae0 
        emu = vw.getEmulator()
        emu._forrealz = True

        op = vw.arch.archParseOpcode('b2351ae0'.decode('hex'), va=0xbfb00000)
        emu.setRegister(10, 0xbfb00008)
        emu.setRegister(2,  8)
        emu.writeMemory(0xbfb00000, "abcdef98".decode('hex'))
        emu.writeMemory(0xbfb00008, "12345678".decode('hex'))
        print repr(op)
        print hex(op.getOperValue(1, emu))

        self.assertEqual(hex(0x3412), hex(op.getOperValue(1, emu)))
        self.assertEqual(hex(0xbfb00000), hex(emu.getRegister(10)))
        self.assertEqual(hex(8), hex(emu.getRegister(2)))



        # ldr r3, [r10], r2 
        # (131071, 'b2359ae0', 17760, 'ldrh r4, [r10], r2 ', 0, ())
        emu.setRegister(10, 0xbfb00008)
        emu.setRegister(2,  8)
        emu.writeMemory(0xbfb00008, "ABCDEF10".decode('hex'))
        op = vw.arch.archParseOpcode('b2359ae0'.decode('hex'), va=0xbfb00000)
        value = op.getOperValue(1, emu)
        print repr(op)
        print hex(value)
        print hex(emu.getRegister(10))

        self.assertEqual(hex(0xbfb00010), hex(emu.getRegister(10)))
        self.assertEqual(hex(0xcdab), hex(value))

        
        
        # ldr r2, [r10, -r2 ]!
        # (131071, 'b2453ae1', 17760, 'ldrh r4, [r10, -r2]! ', 0, ())
        emu.writeMemory(0xbfb00018, "FFEEDDCC".decode('hex'))
        emu.writeMemory(0xbfb00010, "55555555".decode('hex'))
        emu.writeMemValue(0xbfb00008, 0xf030e040, 4)
        emu.setRegister(10, 0xbfb00010)
        emu.setRegister(2,  8)
        op = vw.arch.archParseOpcode('b2453ae1'.decode('hex'), va=0xbfb00000)
        value = op.getOperValue(1, emu)
        print repr(op)
        print hex(value)
        print hex(emu.getRegister(10))

        self.assertEqual(hex(0xe040), hex(value))
        self.assertEqual(hex(0xbfb00008), hex(emu.getRegister(10)))


        
        # ldr r2, [r10, r2 ]!
        # (131071, 'b245bae1', 17760, 'ldrh r4, [r10, r2]! ', 0, ())
        emu.writeMemory(0xbfb00018, "FFEEDDCC".decode('hex'))
        emu.writeMemory(0xbfb00010, "55555555".decode('hex'))
        emu.setRegister(10, 0xbfb00010)
        emu.setRegister(2,  8)
        op = vw.arch.archParseOpcode('b245bae1'.decode('hex'), va=0xbfb00000)
        value = op.getOperValue(1, emu)
        print repr(op)
        print hex(value)
        print hex(emu.getRegister(10))

        self.assertEqual(hex(0xeeff), hex(value))
        self.assertEqual(hex(0xbfb00018), hex(emu.getRegister(10)))

        


        
    def test_envi_arm_assorted_instrs(self):
        print "\n\n\nstart of test_envi_arm_assorted_instrs"
        #setup initial work space for test
        vw = vivisect.VivWorkspace()
        vw.setMeta("Architecture", "arm")
        vw.addMemoryMap(0, 7, 'firmware', '\xff' * 16384*1024)
        vw.addMemoryMap(0x400000, 7, 'firmware', '\xff' * 16384*1024)
        emu = vw.getEmulator()
        emu._forrealz = True
        emu.logread = emu.logwrite = True
        badcount = 0  # Note: doesn't really do anything since we error out right away
        goodcount = 0
        for archz, bytez, va, reprOp, iflags, emutests in instrs:
            ranAlready = False  # support for run once only
            #itterate through architectures 
            for key in ARCH_REVS: 
                test_arch = ARCH_REVS[key]
                if ((not ranAlready) or (not self.armTestOnce)) and ((archz & test_arch & self.armTestVersion) != 0): 
                    ranAlready = True
                    #num, = struct.unpack("<I", bytez.decode('hex'))
                    #bs = bin(num)[2:].zfill(32)
                    #print bytez, bs
                    #in arm/init.py
                    op = vw.arch.archParseOpcode(bytez.decode('hex'), 0, va)
                    redoprepr = repr(op).replace(' ','').lower()
                    redgoodop = reprOp.replace(' ','')
                    if redoprepr != redgoodop:
                        print  bytez,redgoodop
                        print  bytez,redoprepr
                        print
                        #print out binary representation of opcode for checking
                        num, = struct.unpack("<I", bytez.decode('hex'))
                        print hex(num)
                        bs = bin(num)[2:].zfill(32)
                        ''' For reference
                        00 01 02 03 04 05 06 07 08 09 10 11 12 13 14 15 16 17 18 19 20 21 22 23 24 25 26 27 28 29 30 31
                        31 30 29 28 27 26 25 24 23 22 21 20 19 18 17 16 15 14 13 12 11 10 09 08 07 06 05 04 03 02 01 00
                        print out fields to check against bible
                        '''
                        print bs
                        #to help with bit decoding - will be removed when done
                        print bs[0:4], bs[4:6], bs[6], bs[7:12], bs[12:24], bs[24:28], bs[28:],'  ; dataprocessing and misc'
                        print '               ', bs[12:24], bs[24], bs[25:27], bs[27], bs[28:], '  ; data-processing (register shifted)'
                        #print '         ', bs[7:11], bs[11], bs[12:16], bs[16:20], bs[20:], '  ; and, '
                        #print '                          ', bs[20:25], bs[25:28], bs[28:], ' ; lsr (Middle should be 010)'
                        print
                        
                        badcount += 1
                        
                        raise Exception("FAILED to decode instr:  %.8x %s - should be: %s  - is: %s" % \
                                ( va, bytez, reprOp, repr(op) ) )
                        self.assertEqual((bytez, redoprepr), (bytez, redgoodop))
                    #print bytez, op
                    if not len(emutests):
                        # if we don't have special tests, let's just run it in the emulator anyway and see if things break
                        if not self.validateEmulation(emu, op, (), ()):
                            goodcount += 1
                        else:
                            badcount += 1
                            raise Exception( "FAILED emulation:  %.8x %s - %s" % ( va, bytez, op ))
                    else:
                        # if we have a special test lets run it
                        for sCase in emutests:
                            #allows us to just have a result to check if no setup needed
                            if 'tests' in sCase:
                                setters = ()
                                if 'setup' in sCase:
                                    setters = sCase['setup']
                                tests = sCase['tests']
                                if not self.validateEmulation(emu, op, (setters), (tests)):
                                    goodcount += 1
                                else:
                                    badcount += 1
                                    raise Exception( "FAILED emulation (special case): %.8x %s - %s" % (va, bytez, op) )

                            else:
                                badcount += 1
                                raise Exception( "FAILED special case test format bad:  Instruction test does not have a 'tests' field: %.8x %s - %s" % (va, bytez, op))

        
        print "Done with assorted instructions test. ", str(goodcount)+" tests passed."
        print
        
        #pending deletion of following comments. Please comment if they need to stay or I will delete in following commit
        #op = vw.arch.archParseOpcode('12c3'.decode('hex'))
        ##rotl.b #2, r3h
        ##print( op, hex(0x7a) )
        #emu.setRegisterByName('r3h', 0x7a)
        #emu.executeOpcode(op)
        ##print( hex(emu.getRegisterByName('r3h')), emu.getFlag(CCR_C) )
        ##0xef False

    def test_envi_arm_thumb_switches(self):
        pass

    def validateEmulation(self, emu, op, setters, tests):
        # first set any environment stuff necessary
        ## defaults
        emu.setRegister(REG_R3, 0x414141)
        emu.setRegister(REG_R4, 0x444444)
        emu.setRegister(REG_R5, 0x10)
        emu.setRegister(REG_R6, 0x464646)
        emu.setRegister(REG_R7, 0x474747)
        emu.setRegister(REG_SP, 0x450000)
        ## special cases
        # setup flags and registers
        for tgt, val in setters:
            try:
                # try register first
                emu.setRegisterByName(tgt, val)
            except e_reg.InvalidRegisterName, e:
                # it's not a register
                if type(tgt) == str and tgt.startswith("PSR_"):
                    # it's a flag
                    emu.setFlag(eval(tgt), val)
                elif type(tgt) in (long, int):
                    # it's an address
                    #For this couldn't we set a temp value equal to endian and write that? Assuming byte order is issue with this one
                    emu.writeMemValue(tgt, val, 1) # limited to 1-byte writes currently
                else:
                    raise Exception( "Funkt up Setting:  %s = 0x%x" % (tgt, val) )
        emu.executeOpcode(op)
        ## Special cases
        # do tests
        #FIXME: If test is not correct for instruction the test will exit without warning or error
        if not len(tests):
            success = 0
        else:
            success = 1
        for tgt, val in tests:
            try:
                # try register first
                testval = emu.getRegisterByName(tgt)
                if testval == val:
                    #print("SUCCESS(reg): %s  ==  0x%x" % (tgt, val))
                    success = 0
                else:  # should be an else
                    raise Exception("FAILED(reg): %s  !=  0x%x (observed: 0x%x)" % (tgt, val, testval))
            except e_reg.InvalidRegisterName, e:
                # it's not a register
                if type(tgt) == str and tgt.startswith("PSR_"):
                    # it's a flag
                    testval = emu.getFlag(eval(tgt))
                    if testval == val:
                        #print("SUCCESS(flag): %s  ==  0x%x" % (tgt, val))
                        success = 0
                    else:
                        raise Exception("FAILED(flag): %s  !=  0x%x (observed: 0x%x)" % (tgt, val, testval))
                elif type(tgt) in (long, int):
                    # it's an address
                    testval = emu.readMemValue(tgt, 1)
                    if testval == val:
                        #print("SUCCESS(addr): 0x%x  ==  0x%x" % (tgt, val))
                        success = 0
                    raise Exception("FAILED(mem): 0x%x  !=  0x%x (observed: 0x%x)" % (tgt, val, testval))

                else:
                    raise Exception( "Funkt up test: %s == %s" % (tgt, val) )
        
        # NOTE: Not sure how to test this to see if working
        # do some read/write tracking/testing
        #print emu.curpath
        if len(emu.curpath[2]['readlog']):
            outstr = emu.curpath[2]['readlog']
            if len(outstr) > 10000: outstr = outstr[:10000]
            #print( repr(op) + '\t\tRead: ' + repr(outstr) )
        if len(emu.curpath[2]['writelog']):
            outstr = emu.curpath[2]['writelog']
            if len(outstr) > 10000: outstr = outstr[:10000]
            #print( repr(op) + '\t\tWrite: '+ repr(outstr) )
        emu.curpath[2]['readlog'] = []
        emu.curpath[2]['writelog'] = []
        
        return success

"""
def generateTestInfo(ophexbytez='6e'):
    '''
    Helper function to help generate test cases that can easily be copy-pasta
    '''
    h8 = e_h8.H8Module()
    opbytez = ophexbytez
    op = h8.archParseOpcode(opbytez.decode('hex'), 0, 0x4000)
    print( "opbytez = '%s'\noprepr = '%s'"%(opbytez,repr(op)) )
    opvars=vars(op)
    opers = opvars.pop('opers')
    print( "opcheck = ",repr(opvars) )

    opersvars = []
    for x in range(len(opers)):
        opervars = vars(opers[x])
        opervars.pop('_dis_regctx')
        opersvars.append(opervars)

    print( "opercheck = %s" % (repr(opersvars)) )

"""

raw_instrs = [
    ]


def genDPArm():
    out = []
    for z in range(16):
        for x in range(32):
            y = 0xe0034567 + (x<<20) + (z<<4)
            try:
                bytez = struct.pack("<I", y)
                out.append(bytez)
                op = vw.arch.archParseOpcode(bytez)
                print "%x %s" % (y, op)

            except:
                print "%x error" % y

    file('dpArmTest','w').write(''.join(out))   

        
def genMediaInstructionBytes():
    # Media Instructions
    out = []
    for x in range(32):
        for z in range(8):
            y = 0xe6034f17 + (x<<20) + (z<<5)
            try:
                bytez = struct.pack("<I", y)
                out.append(bytez)
                op = vw.arch.archParseOpcode(bytez)
                print "%x %s" % (y, op)

            except:
                print "%x error" % y

    file('mediaArmTest','w').write(''.join(out))

def genAdvSIMD():
    # thumb
    outthumb = []
    outarm = []
    base = 0xe0043002 # generic Adv SIMD with Vn=8, Vd=6, Vm=4 (or 4,3,2, depending)
    # thumb dp, arm dp (with both 0/1 for U)
    for option in (0xf000000, 0x2000000, 0x3000000, 0x1f000000):
        for A in range(16): # three registers of same length
            for B in range(16): # three registers of same length
                for C in range(16):
                    val = base + (A<<19) + (B<<8) + (C<<4)
                    bytez = struct.pack("<I", val)
                    outarm.append(bytez)
                    bytez = struct.pack("<HH", val>>16, val&0xffff)
                    outthumb.append(bytez)

                    #op = vw.arch.archParseOpcode(bytez)
                    #print "%x %s" % (val, op)

    out = outarm
    out.extend(outthumb)
    file('advSIMD', 'wb').write(''.join(out))
   


# thumb 16bit IT, CNBZ, CBZ<|MERGE_RESOLUTION|>--- conflicted
+++ resolved
@@ -1250,9 +1250,6 @@
         #(REV_ALL_ARM, '5345b0e1', 0x4560, 'asrs  r4, r3, r5', 0, ()),
         #(REV_ALL_ARM, '1f32cfe7', 0x4560, 'bfc r3, #0x04, #0x0f', 0, ()),
         #(REV_ALL_ARM, '1432cfe7', 0x4560, 'bfi r3, r4, #0x04, #0x0f', 0, ()),
-<<<<<<< HEAD
-
-=======
         #(REV_ALL_ARM, 'fff053f5', 0x4560, 'pld [r3, #-0xff]', 0, ()),
         #(REV_ALL_ARM, 'fff0d3f5', 0x4560, 'pld [r3, #0xff]', 0, ()),
         #(REV_ALL_ARM, 'fff013f5', 0x4560, 'pldw [r3, #-0xff]', 0, ()),
@@ -1281,7 +1278,6 @@
         #(REV_ALL_ARM, '5434a3e7', 0x4560, 'sbfx r3, r4, #0x08, #0x03', 0, ()),
         #(REV_ALL_ARM, '14f713e7', 0x4560, 'sdiv r3, r4, r7', 0, ()),
         #(REV_ALL_ARM, '14f733e7', 0x4560, 'udiv r3, r4, r7', 0, ()),
->>>>>>> d9bb91e8
         ]
 
 
