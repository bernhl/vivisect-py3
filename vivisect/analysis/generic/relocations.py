"""
An analysis module which checks that all relocations *targets*
point to valid locations.
"""

import vivisect

def analyze(vw):
    for va, rtype in vw.getRelocations():
<<<<<<< HEAD
        if rtype == vivisect.RTYPE_BASERELOC:
            ptr = vw.castPointer(va)
            if vw.isValidPointer(ptr):
                loc = vw.getLocation(ptr)
                if loc == None:
                    vw.followPointer(ptr)
=======
        if rtype == vivisect.RTYPE_BASERELOC and not vw.isLocation(va):
            vw.makePointer(va, follow=True)
>>>>>>> 9c102ab2
<|MERGE_RESOLUTION|>--- conflicted
+++ resolved
@@ -7,14 +7,5 @@
 
 def analyze(vw):
     for va, rtype in vw.getRelocations():
-<<<<<<< HEAD
-        if rtype == vivisect.RTYPE_BASERELOC:
-            ptr = vw.castPointer(va)
-            if vw.isValidPointer(ptr):
-                loc = vw.getLocation(ptr)
-                if loc == None:
-                    vw.followPointer(ptr)
-=======
         if rtype == vivisect.RTYPE_BASERELOC and not vw.isLocation(va):
-            vw.makePointer(va, follow=True)
->>>>>>> 9c102ab2
+            vw.makePointer(va, follow=True)