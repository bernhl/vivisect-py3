import queue
import traceback
import threading
import collections

import envi
import envi.memory as e_mem
import envi.pagelookup as e_page
import envi.codeflow as e_codeflow

import vstruct.cparse as vs_cparse
import vstruct.builder as vs_builder
import vstruct.constants as vs_const

import vivisect.const as viv_const
import vivisect.impapi as viv_impapi
import vivisect.analysis as viv_analysis
import vivisect.codegraph as viv_codegraph

from envi.threads import firethread

from vivisect.exc import *
from vivisect.const import *

"""
Mostly this is a place to scuttle away some of the inner workings
of a workspace, so the outer facing API is a little cleaner.
"""


class VivEventCore(object):
    '''
    A class to facilitate event monitoring in the viv workspace.
    '''

    def __init__(self, vw):
        self._ve_vw = vw
        self._ve_ehand = [None for x in range(VWE_MAX)]
        self._ve_thand = [None for x in range(VTE_MAX)]
        self._ve_lock = threading.Lock()

        # Find and put handler functions into the list
        for name in dir(self):
            if name.startswith('VWE_'):
                idx = getattr(viv_const, name, None)
                self._ve_ehand[idx] = getattr(self, name)
            if name.startswith('VTE_'):
                idx = getattr(viv_const, name, None)
                self._ve_thand[idx] = getattr(self, name)

    def _ve_fireEvent(self, event, edata):
        hlist = self._ve_ehand
        if event & VTE_MASK:
            event ^= VTE_MASK
            hlist = self._ve_thand

        h = hlist[event]
        if h != None:
            try:
                h(self._ve_vw, event, edata)
            except Exception as e:
                traceback.print_exc()

    @firethread
    def _ve_fireListener(self):
        chanid = self._ve_vw.createEventChannel()
        try:
            etup = self._ve_vw.waitForEvent(chanid)
            while etup != None:
                self._ve_lock.acquire()
                self._ve_lock.release()

                self._ve_fireEvent(*etup)

                etup = self._ve_vw.waitForEvent(chanid)

        finally:
            self._ve_vw.deleteEventChannel(chanid)

    def _ve_freezeEvents(self):
        self._ve_lock.acquire()

    def _ve_thawEvents(self):
        self._ve_lock.release()


vaset_xlate = {
    int: VASET_ADDRESS,
    str: VASET_STRING,
}


class VivEventDist(VivEventCore):
    '''
    Similar to an event core, but does optimized distribution
    to a set of sub eventcore objects (think GUI windows...)
    '''

    def __init__(self, vw):
        VivEventCore.__init__(self, vw)
        self._ve_subs = [[] for x in range(VWE_MAX)]
        self._ve_tsubs = [[] for x in range(VTE_MAX)]

        self.addEventCore(self)

        # event distributors pretty much always need a thread
        self._ve_fireListener()

    def addEventCore(self, core):
        for i in range(VWE_MAX):
            h = core._ve_ehand[i]
            if h != None:
                self._ve_subs[i].append(h)

        for i in range(VTE_MAX):
            h = core._ve_thand[i]
            if h != None:
                self._ve_tsubs[i].append(h)

    def delEventCore(self, core):
        for i in range(VWE_MAX):
            h = core._ve_ehand[i]
            if h != None:
                self._ve_subs[i].remove(h)

        for i in range(VTE_MAX):
            h = core._ve_thand[i]
            if h != None:
                self._ve_tsubs[i].remove(h)

    def _ve_fireEvent(self, event, edata):
        '''
        We don't have events of our own, we just hand them down.
        '''
        subs = self._ve_subs
        if event & VTE_MASK:
            event ^= VTE_MASK
            subs = self._ve_tsubs

        hlist = subs[event]
        for h in hlist:
            try:
                h(self._ve_vw, event, edata)
            except Exception as e:
                traceback.print_exc()

        VivEventCore._ve_fireEvent(self, event, edata)


def ddict():
    return collections.defaultdict(dict)


class VivWorkspaceCore(viv_impapi.ImportApi):
    def __init__(self):
        super(VivWorkspaceCore, self).__init__()
        # viv_impapi.ImportApi.__init__(self)
        self.loclist = []
        self.bigend = False
        self.locmap = e_page.MapLookup()
        self.blockmap = e_page.MapLookup()
        self._mods_loaded = False

        # Storage for function local symbols
        self.localsyms = ddict()

        self._call_graph = viv_codegraph.CallGraph()
        # Just in case of the GUI... :)
        self._call_graph.setMeta('bgcolor', '#000')
        self._call_graph.setMeta('nodecolor', '#00ff00')
        self._call_graph.setMeta('edgecolor', '#00802b')

        self._event_list = []
        self._event_saved = 0  # The index of the last "save" event...

        # Give ourself a structure namespace!
        self.vsbuilder = vs_builder.VStructBuilder()
        self.vsconsts = vs_const.VSConstResolver()

    def _snapInAnalysisModules(self):
        '''
        Snap in the analysis modules which are appropriate for the 
        format/architecture/platform of this workspace by calling
        '''
        if self._mods_loaded:
            return

        viv_analysis.addAnalysisModules(self)
        self._mods_loaded = True

    def _createSaveMark(self):
        '''
        Update the index of the most recent saved event to the current
        length of the event list (called after successful save)..
        '''
        self._event_saved = len(self._event_list)

    def _handleADDLOCATION(self, loc):
        lva, lsize, ltype, linfo = loc
        self.locmap.setMapLookup(lva, lsize, loc)
        self.loclist.append(loc)

        # A few special handling cases...
        if ltype == LOC_IMPORT:
            # Check if the import is registered in NoReturnApis
            if self.getMeta('NoReturnApis', {}).get(linfo.lower()):
                self.cfctx.addNoReturnAddr(lva)

    def _handleDELLOCATION(self, loc):
        # FIXME delete xrefs
        lva, lsize, ltype, linfo = loc
        self.locmap.setMapLookup(lva, lsize, None)
        self.loclist.remove(loc)

    def _handleADDSEGMENT(self, einfo):
        self.segments.append(einfo)

    def _handleADDRELOC(self, einfo):
        self.reloc_by_va[einfo[0]] = einfo[1]
        self.relocations.append(einfo)

    def _handleADDMODULE(self, einfo):
        print(('DEPRICATED (ADDMODULE) ignored: %s' % einfo))

    def _handleDELMODULE(self, einfo):
        print(('DEPRICATED (DELMODULE) ignored: %s' % einfo))

    def _handleADDFMODULE(self, einfo):
        print(('DEPRICATED (ADDFMODULE) ignored: %s' % einfo))

    def _handleDELFMODULE(self, einfo):
        print(('DEPRICATED (DELFMODULE) ignored: %s' % einfo))

    def _handleADDFUNCTION(self, einfo):
        va, meta = einfo
        self._initFunction(va)

        # node = self._call_graph.addNode( nid=va, repr=self.getName( va ) ) #, color='#00ff00' )
        # node = self._call_graph.getFunctionNode(va, repr=self.getName( va ) )
        node = self._call_graph.getFunctionNode(va)
        self._call_graph.setNodeProp(node, 'repr', self.getName(va))

        # Tell the codeflow subsystem about this one!
        calls_from = meta.get('CallsFrom')
        self.cfctx.addFunctionDef(va, calls_from)

        self.funcmeta[va] = meta

        for name, value in list(meta.items()):
            mcbname = "_fmcb_%s" % name.split(':')[0]
            mcb = getattr(self, mcbname, None)
            if mcb != None:
                mcb(va, name, value)

    def _handleDELFUNCTION(self, einfo):
        self.funcmeta.pop(einfo)
        self.func_args.pop(einfo)
        self.codeblocks_by_funcva.pop(einfo)
        node = self._call_graph.getNode(einfo)
        self._call_graph.delNode(node)

    def _handleSETFUNCMETA(self, einfo):
        funcva, name, value = einfo
        m = self.funcmeta.get(funcva)
        if m != None:
            m[name] = value
        mcbname = "_fmcb_%s" % name.split(':')[0]
        mcb = getattr(self, mcbname, None)
        if mcb != None:
            mcb(funcva, name, value)

    def _handleADDCODEBLOCK(self, einfo):
        va, size, funcva = einfo
        self.blockmap.setMapLookup(va, size, einfo)
        self.codeblocks_by_funcva.get(funcva).append(einfo)
        self.codeblocks.append(einfo)

    def _handleDELCODEBLOCK(self, cb):
        va, size, funcva = cb
        self.codeblocks.remove(cb)
        self.codeblocks_by_funcva.get(cb[CB_FUNCVA]).remove(cb)
        self.blockmap.setMapLookup(va, size, None)

    def _handleADDXREF(self, einfo):
        fromva, tova, reftype, rflags = einfo
        xr_to = self.xrefs_by_to.get(tova, None)
        xr_from = self.xrefs_by_from.get(fromva, None)
        if xr_to is None:
            xr_to = []
            self.xrefs_by_to[tova] = xr_to

        if xr_from is None:
            xr_from = []
            self.xrefs_by_from[fromva] = xr_from

        if einfo not in xr_to:  # Just check one for now
            xr_to.append(einfo)
            xr_from.append(einfo)
            self.xrefs.append(einfo)

    def _handleDELXREF(self, einfo):
        fromva, tova, reftype, refflags = einfo
        self.xrefs_by_to[tova].remove(einfo)
        self.xrefs_by_from[fromva].remove(einfo)

    def _handleSETNAME(self, einfo):
        va, name = einfo
        if name is None:
            oldname = self.name_by_va.pop(va, None)
            self.va_by_name.pop(oldname, None)
        else:
            curname = self.name_by_va.get(va)
            if curname is not None:
                self.va_by_name.pop(curname)

            self.va_by_name[name] = va
            self.name_by_va[va] = name

        if self.isFunction(va):
            fnode = self._call_graph.getFunctionNode(va)
            self._call_graph.setNodeProp(fnode, 'repr', name)

    def _handleADDMMAP(self, einfo):
        va, perms, fname, mbytes = einfo
        e_mem.MemoryObject.addMemoryMap(self, va, perms, fname, mbytes)

        blen = len(mbytes)
        self.locmap.initMapLookup(va, blen)
        self.blockmap.initMapLookup(va, blen)

        # On loading a new memory map, we need to crush a few
        # transmeta items...
        self.transmeta.pop('findPointers', None)

    def _handleADDEXPORT(self, einfo):
        va, etype, name, filename = einfo
        self.exports.append(einfo)
        self.exports_by_va[va] = einfo
<<<<<<< HEAD
        fullname = "%s.%s" % (filename, name)
=======
        fullname = "%s.%s_%x" % (filename,name,va)
>>>>>>> cb6885b9
        self.makeName(va, fullname)

    def _handleSETMETA(self, einfo):
        name, value = einfo
        # See if there's a callback handler for this meta set.
        # For "meta namespaces" use the first part to find the
        # callback name....
        mcbname = "_mcb_%s" % name.split(':')[0]
        mcb = getattr(self, mcbname, None)
        if mcb is not None:
            mcb(name, value)
        self.metadata[name] = value

    def _handleCOMMENT(self, einfo):
        va, comment = einfo
        if comment is None:
            self.comments.pop(va)
        else:
            self.comments[va] = comment

    def _handleADDFILE(self, einfo):
        normname, imagebase, md5sum = einfo
        self.filemeta[normname] = {"md5sum": md5sum, "imagebase": imagebase}

    def _handleSETFILEMETA(self, einfo):
        fname, key, value = einfo
        self.filemeta.get(fname)[key] = value

    def _handleADDCOLOR(self, coltup):
        mapname, colmap = coltup
        self.colormaps[mapname] = colmap

    def _handleDELCOLOR(self, mapname):
        self.colormaps.pop(mapname)

    def _handleADDVASET(self, argtup):
        name, defs, rows = argtup
        # NOTE: legacy translation for vaset column types...
        defs = [(cname, vaset_xlate.get(ctype, ctype)) for (cname, ctype) in defs]
        self.vasetdefs[name] = defs
        vals = {}
        for row in rows:
            vals[row[0]] = row
        self.vasets[name] = vals

    def _handleDELVASET(self, setname):
        self.vasetdefs.pop(setname)
        self.vasets.pop(setname)

    def _handleADDFREF(self, frtup):
        va, idx, val = frtup
        self.frefs[(va, idx)] = val

    def _handleDELFREF(self, frtup):
        va, idx, val = frtup
        self.frefs.pop((va, idx), None)

    def _handleSETVASETROW(self, argtup):
        name, row = argtup
        self.vasets[name][row[0]] = row

    def _handleDELVASETROW(self, argtup):
        name, va = argtup
        self.vasets[name].pop(va, None)

    def _handleADDFSIG(self, einfo):
        print(('DEPRICATED (ADDFSIG) ignored: %s' % (einfo,)))

    def _handleFOLLOWME(self, va):
        pass

    def _handleCHAT(self, msgtup):
        # FIXME make a GUI window for this...
        user, msg = msgtup
        self.vprint('%s: %s' % (user, msg))

    def _handleSYMHINT(self, msgtup):
        va, idx, hint = msgtup
        if hint is None:
            self.symhints.pop((va, idx), None)
        else:
            self.symhints[(va, idx)] = hint

    def _handleSETFUNCARGS(self, einfo):
        fva, args = einfo
        self.func_args[fva] = args

    def _handleAUTOANALFIN(self, einfo):
        '''
        This event is more for the storage subsystem than anything else.  It 
        marks the end of auto analysis.  Any event beyond this is due to the
        end user or analysis modules they've executed.
        '''
        pass

    def _initEventHandlers(self):
        self.ehand = [None for x in range(VWE_MAX)]
        self.ehand[VWE_ADDLOCATION] = self._handleADDLOCATION
        self.ehand[VWE_DELLOCATION] = self._handleDELLOCATION
        self.ehand[VWE_ADDSEGMENT] = self._handleADDSEGMENT
        self.ehand[VWE_DELSEGMENT] = None
        self.ehand[VWE_ADDRELOC] = self._handleADDRELOC
        self.ehand[VWE_DELRELOC] = None
        self.ehand[VWE_ADDMODULE] = self._handleADDMODULE
        self.ehand[VWE_DELMODULE] = self._handleDELMODULE
        self.ehand[VWE_ADDFMODULE] = self._handleADDFMODULE
        self.ehand[VWE_DELFMODULE] = self._handleDELFMODULE
        self.ehand[VWE_ADDFUNCTION] = self._handleADDFUNCTION
        self.ehand[VWE_DELFUNCTION] = self._handleDELFUNCTION
        self.ehand[VWE_SETFUNCARGS] = self._handleSETFUNCARGS
        self.ehand[VWE_SETFUNCMETA] = self._handleSETFUNCMETA
        self.ehand[VWE_ADDCODEBLOCK] = self._handleADDCODEBLOCK
        self.ehand[VWE_DELCODEBLOCK] = self._handleDELCODEBLOCK
        self.ehand[VWE_ADDXREF] = self._handleADDXREF
        self.ehand[VWE_DELXREF] = self._handleDELXREF
        self.ehand[VWE_SETNAME] = self._handleSETNAME
        self.ehand[VWE_ADDMMAP] = self._handleADDMMAP
        self.ehand[VWE_DELMMAP] = None
        self.ehand[VWE_ADDEXPORT] = self._handleADDEXPORT
        self.ehand[VWE_DELEXPORT] = None
        self.ehand[VWE_SETMETA] = self._handleSETMETA
        self.ehand[VWE_COMMENT] = self._handleCOMMENT
        self.ehand[VWE_ADDFILE] = self._handleADDFILE
        self.ehand[VWE_DELFILE] = None
        self.ehand[VWE_SETFILEMETA] = self._handleSETFILEMETA
        self.ehand[VWE_ADDCOLOR] = self._handleADDCOLOR
        self.ehand[VWE_DELCOLOR] = self._handleDELCOLOR
        self.ehand[VWE_ADDVASET] = self._handleADDVASET
        self.ehand[VWE_DELVASET] = self._handleDELVASET
        self.ehand[VWE_SETVASETROW] = self._handleSETVASETROW
        self.ehand[VWE_DELVASETROW] = self._handleDELVASETROW
        self.ehand[VWE_ADDFSIG] = self._handleADDFSIG
        self.ehand[VWE_ADDFREF] = self._handleADDFREF
        self.ehand[VWE_DELFREF] = self._handleDELFREF
        self.ehand[VWE_FOLLOWME] = self._handleFOLLOWME
        self.ehand[VWE_CHAT] = self._handleCHAT
        self.ehand[VWE_SYMHINT] = self._handleSYMHINT
        self.ehand[VWE_AUTOANALFIN] = self._handleAUTOANALFIN

        self.thand = [None for x in range(VTE_MAX)]
        self.thand[VTE_IAMLEADER] = self._handleIAMLEADER
        self.thand[VTE_FOLLOWME] = self._handleFOLLOWME

    def _handleIAMLEADER(self, event, einfo):
        user, follow = einfo
        self.vprint('*%s invites everyone to follow "%s"' % (user, follow))

    def _handleFOLLOWME(self, event, einfo):
        # workspace has nothing to do...
        pass

    def _fireEvent(self, event, einfo, local=False, skip=None):
        """
        Fire an event down the hole.  "local" specifies that this is
        being called on a client (self.server != None) but we got it
        from the server in the first place so no need to send it back.

        skip is used to tell the server to bypass our channelid when
        putting the event into channel queues (we took care of our own).
        """

        try:
            if event & VTE_MASK:
                return self._fireTransEvent(event, einfo)

            # Do our main event processing
            self.ehand[event](einfo)

            # If we're supposed to call a server, do that.
            if self.server is not None and local is False:
                self.server._fireEvent(event, einfo, skip=self.rchan)

            # FIXME perhaps we should only process events *via* our server
            # if we have one? Just to confirm it works before we apply it...
            self._event_list.append((event, einfo))

            for id, q in list(self.chan_lookup.items()):
                if id == skip:
                    continue
                try:
                    q.put_nowait((event, einfo))
                except queue.Full as e:
                    print("FULL QUEUE DO SOMETHING")

        except Exception as e:
            traceback.print_exc()

    def _fireTransEvent(self, event, einfo):
        for q in list(self.chan_lookup.values()):
            q.put((event, einfo))
        return self.thand[event ^ VTE_MASK](event, einfo)

    def _initFunction(self, funcva):
        # Internal function to initialize all datastructures necessary for
        # a function, but only if they haven't been done already.
        if self.funcmeta.get(funcva) is None:
            self.funcmeta[funcva] = {}  # His metadata
            self.codeblocks_by_funcva[funcva] = []  # Init code block list

            # def _loadImportApi(self, apidict):
            # self._imp_api.update( apidict )

            #################################################################
            #
            #  setMeta key callbacks
            #

<<<<<<< HEAD
=======
    def getEndian(self):
        return self.bigend

    def setEndian(self, endian):
        self.bigend = endian
        for arch in self.imem_archs:
            arch.setEndian(self.bigend)

        if self.arch != None:
            self.arch.setEndian(self.bigend)


#################################################################
#
#  setMeta key callbacks
#
>>>>>>> cb6885b9
    def _mcb_Architecture(self, name, value):
        # This is for legacy stuff...
        self.arch = envi.getArchModule(value)
        self.psize = self.arch.getPointerSize()

        archid = envi.getArchByName(value)
        self.setMemArchitecture(archid)

        # Default calling convention for architecture
        # This will be superceded by Platform and Parser settings
        defcall = self.arch.getArchDefaultCall()
        if defcall:
            self.setMeta('DefaultCall', defcall)

    def _mcb_bigend(self, name, value):
        self.setEndian(bool(value))

    def _mcb_Platform(self, name, value):
        # Default calling convention for platform
        # This supercedes Architecture's setting and should make
        # parser settings obsolete
        defcall = self.arch.getPlatDefaultCall(value)
        if defcall:
            self.setMeta('DefaultCall', defcall)

    def _mcb_ustruct(self, name, ssrc):
        # All meta values in the "ustruct" namespace are user defined
        # structure defintions in C.
        sname = name.split(':')[1]
        ctor = vs_cparse.ctorFromCSource(ssrc)
        self.vsbuilder.addVStructCtor(sname, ctor)

    def _mcb_WorkspaceServer(self, name, wshost):
        self.vprint('Workspace was Saved to Server: %s' % wshost)
        self.vprint('(You must close this local copy and work from the server to stay in sync.)')

    def _fmcb_Thunk(self, funcva, th, thunkname):
        # If the function being made a thunk is registered
        # in NoReturnApis, update codeflow...
        if self.getMeta('NoReturnApis').get(thunkname.lower()):
            self.cfctx.addNoReturnAddr(funcva)

    def _fmcb_CallsFrom(self, funcva, th, callsfrom):
        for va in callsfrom:
            f2va = self.getFunction(va)
            if f2va is not None:
                self._call_graph.getCallEdge(funcva, f2va)

    def _fmcb_LocalSymbol(self, fva, mname, locsym):
        fva, spdelta, symtype, syminfo = locsym
        self.localsyms[fva][spdelta] = locsym


def trackDynBranches(cfctx, op, vw, bflags, branches):
    """
    track dynamic branches
    """
    # FIXME: do we want to filter anything out?  
    #  jmp edx
    #  jmp dword [ebx + 68]
    #  call eax
    #  call dword [ebx + eax * 4 - 228]

    # if we have any xrefs from here, we have already been analyzed.  nevermind.
    if len(vw.getXrefsFrom(op.va)):
        return

    if vw.verbose: print("Dynamic Branch found at 0x%x    %s" % (op.va, op))
    vw.setVaSetRow('DynamicBranches', (op.va, repr(op), bflags))


class VivCodeFlowContext(e_codeflow.CodeFlowContext):
    def __init__(self, mem, persist=False, exptable=True, recurse=True):
        e_codeflow.CodeFlowContext.__init__(self, mem, persist=persist, exptable=exptable, recurse=recurse)
        self.addDynamicBranchHandler(trackDynBranches)

    def _cb_noflow(self, srcva, dstva):
        vw = self._mem
        loc = vw.getLocation(srcva)
        if loc is None:
            return

        lva, lsize, ltype, linfo = loc
        if ltype != LOC_OP:
            return

        # Update the location def for NOFALL bit
        vw.delLocation(lva)
        vw.addLocation(lva, lsize, ltype, linfo | envi.IF_NOFALL)

        vw.setVaSetRow('NoReturnCalls', (lva,))

    # NOTE: self._mem is the viv workspace...
    def _cb_opcode(self, va, op, branches):

        loc = self._mem.getLocation(va)
        if loc is None:
            # dont code flow through import calls
            branches = [br for br in branches if not self._mem.isLocType(br[0], LOC_IMPORT)]

            self._mem.makeOpcode(op.va, op=op)
            return branches

        return ()

    def _cb_function(self, fva, fmeta):

        vw = self._mem
        if vw.isFunction(fva):
            return

        # This may be possible if an export/symbol was mistaken for
        # a function...
        if not vw.isLocType(fva, LOC_OP):
            return

        # If the function doesn't have a name, make one
        if vw.getName(fva) is None:
            vw.makeName(fva, "sub_%.8x" % fva)

        vw._fireEvent(VWE_ADDFUNCTION, (fva, fmeta))

        # Go through the function analysis modules in order
        for fmname in vw.fmodlist:
            fmod = vw.fmods.get(fmname)
            try:
                fmod.analyzeFunction(vw, fva)
            except Exception as e:
                if vw.verbose:
                    traceback.print_exc()
                vw.verbprint("Function Analysis Exception for 0x%x   %s: %s" % (fva, fmod.__name__, e))
                vw.setFunctionMeta(fva, "%s fail" % fmod.__name__, traceback.format_exc())

        fname = vw.getName(fva)
        if vw.getMeta('NoReturnApis').get(fname.lower()):
            self._cf_noret[fva] = True

        if len(vw.getFunctionBlocks(fva)) == 1:
            return

        fmeta = vw.getFunctionMetaDict(fva)
        for lva in vw.getVaSetRows('NoReturnCalls'):
            va = lva[0]
            ctup = vw.getCodeBlock(va)
            if ctup and fva == ctup[2] and vw.getFunctionMeta(fva, 'BlockCount', default=0) == 1:
                self._cf_noret[fva] = True
                break

    def _cb_branchtable(self, tablebase, tableva, destva):

        if tablebase != tableva and self._mem.getXrefsTo(tableva):
            return False

        if self._mem.getLocation(tableva) is None:
            self._mem.makePointer(tableva, tova=destva, follow=False)

        return True<|MERGE_RESOLUTION|>--- conflicted
+++ resolved
@@ -336,11 +336,7 @@
         va, etype, name, filename = einfo
         self.exports.append(einfo)
         self.exports_by_va[va] = einfo
-<<<<<<< HEAD
-        fullname = "%s.%s" % (filename, name)
-=======
-        fullname = "%s.%s_%x" % (filename,name,va)
->>>>>>> cb6885b9
+        fullname = "%s.%s_%x" % (filename, name, va)
         self.makeName(va, fullname)
 
     def _handleSETMETA(self, einfo):
@@ -543,13 +539,6 @@
             # def _loadImportApi(self, apidict):
             # self._imp_api.update( apidict )
 
-            #################################################################
-            #
-            #  setMeta key callbacks
-            #
-
-<<<<<<< HEAD
-=======
     def getEndian(self):
         return self.bigend
 
@@ -558,7 +547,7 @@
         for arch in self.imem_archs:
             arch.setEndian(self.bigend)
 
-        if self.arch != None:
+        if self.arch is not None:
             self.arch.setEndian(self.bigend)
 
 
@@ -566,7 +555,6 @@
 #
 #  setMeta key callbacks
 #
->>>>>>> cb6885b9
     def _mcb_Architecture(self, name, value):
         # This is for legacy stuff...
         self.arch = envi.getArchModule(value)
