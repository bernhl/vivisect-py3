--- conflicted
+++ resolved
@@ -88,14 +88,9 @@
 }
 
 archcalls = {
-<<<<<<< HEAD
-    'i386': 'cdecl',
-    'amd64': 'sysvamd64call',
-=======
     'i386':'cdecl',
     'amd64':'sysvamd64call',
     'arm':'armcall',
->>>>>>> cb6885b9
 }
 
 
@@ -339,15 +334,9 @@
         if addbase: sva += baseaddr
         if vw.isValidPointer(sva) and len(s.name):
             try:
-<<<<<<< HEAD
-                vw.makeName(sva, s.name, filelocal=True)
+                vw.makeName(sva, "%s_%x" % (s.name, sva), filelocal=True)
             except Exception as e:
                 print("WARNING:", e)
-=======
-                vw.makeName(sva, "%s_%x" % (s.name,sva), filelocal=True)
-            except Exception, e:
-                print "WARNING:",e
->>>>>>> cb6885b9
 
     if vw.isValidPointer(elf.e_entry):
         vw.addExport(elf.e_entry, EXP_FUNCTION, '__entry', fname)
