import os

import vivisect.parsers as viv_parsers
import vstruct.defs.macho as vs_macho
import vivisect.analysis.i386 as viv_a_i386


def parseFile(vw, filename):
    fbytes = open(filename, 'rb').read()
    return _loadMacho(vw, fbytes, filename=filename)


def parseBytes(vw, filebytes):
    return _loadMacho(vw, filebytes)

<<<<<<< HEAD
=======
archcalls = {
    'i386':'cdecl',
    'amd64':'sysvamd64call',
    'arm':'armcall',
}

def _loadMacho(vw, filebytes, filename=None):
>>>>>>> cb6885b9

def _loadMacho(vw, filebytes, filename=None):
    # We fake them to *much* higher than norm so pointer tests do better...
    baseaddr = vw.config.viv.parsers.macho.baseaddr

    if filename == None:
        filename = 'macho_%.8x' % baseaddr  # FIXME more than one!

    # Check for the FAT binary magic...
    if filebytes[:4].encode('hex') in ('cafebabe', 'bebafeca'):

        archhdr = None
        fatarch = vw.config.viv.parsers.macho.fatarch

        archlist = []

        offset = 0
        fat = vs_macho.fat_header()
        offset = fat.vsParse(filebytes, offset=offset)
        for i in range(fat.nfat_arch):
            ar = vs_macho.fat_arch()
            offset = ar.vsParse(filebytes, offset=offset)
            archname = vs_macho.mach_cpu_names.get(ar.cputype)
            if archname == fatarch:
                archhdr = ar
                break
            archlist.append((archname, ar))

        if not archhdr:
            # If we don't have a specified arch, exception!
            vw.vprint('Mach-O Fat Binary Architectures:')
            for archname, ar in archlist:
                vw.vprint('0x%.8x 0x%.8x %s' % (ar.offset, ar.size, archname))
            raise Exception('Mach-O Fat Binary: Please specify arch with -O viv.parsers.macho.fatarch="<archname>"')

        filebytes = filebytes[archhdr.offset:archhdr.offset + archhdr.size]

    # Instantiate the parser wrapper and parse bytes
    macho = vs_macho.mach_o()
    macho.vsParse(filebytes)

    arch = vs_macho.mach_cpu_names.get(macho.mach_header.cputype)
    if arch == None:
        raise Exception('Unknown MACH-O arch: %.8x' % macho.mach_header.cputype)

    # Setup arch/plat/fmt
    vw.setMeta('Architecture', arch)
    vw.setMeta("Platform", "Darwin")
    vw.setMeta("Format", "macho")

    vw.setMeta('DefaultCall', archcalls.get(arch,'unknown'))

    # Add the file entry
    hash = "unknown hash"
    if os.path.exists(filename):
        hash = viv_parsers.md5File(filename)

    fname = vw.addFile(filename, baseaddr, hash)

    # Add the memory maps and segments from the macho definition
    for segname, rva, perms, segbytes in macho.getSegments():
        segbase = baseaddr + rva
        vw.addMemoryMap(segbase, perms, fname, segbytes)
        vw.addSegment(segbase, len(segbytes), segname, fname)

    # Add the library dependancies
    for libname in macho.getLibDeps():
        # FIXME hack....
        libname = libname.split('/')[-1]
        libname = libname.split('.')[0].lower()
        vw.addLibraryDependancy(libname)

    return fname


def parseMemory(vw, memobj, baseaddr):
    pass<|MERGE_RESOLUTION|>--- conflicted
+++ resolved
@@ -13,16 +13,11 @@
 def parseBytes(vw, filebytes):
     return _loadMacho(vw, filebytes)
 
-<<<<<<< HEAD
-=======
 archcalls = {
-    'i386':'cdecl',
-    'amd64':'sysvamd64call',
-    'arm':'armcall',
+    'i386': 'cdecl',
+    'amd64': 'sysvamd64call',
+    'arm': 'armcall',
 }
-
-def _loadMacho(vw, filebytes, filename=None):
->>>>>>> cb6885b9
 
 def _loadMacho(vw, filebytes, filename=None):
     # We fake them to *much* higher than norm so pointer tests do better...
