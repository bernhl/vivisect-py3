--- conflicted
+++ resolved
@@ -55,14 +55,9 @@
 }
 
 defcalls = {
-<<<<<<< HEAD
-    'i386': 'cdecl',
-    'amd64': 'msx64call',
-=======
     'i386':'cdecl',
     'amd64':'msx64call',
     'arm':'armcall',
->>>>>>> cb6885b9
 }
 
 # map PE relocation types to vivisect types where possible
