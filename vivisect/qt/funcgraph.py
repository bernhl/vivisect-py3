import vqt.hotkeys as vq_hotkey
import vqt.saveable as vq_save
import envi.qt.memory as e_mem_qt
import envi.memcanvas as e_memcanvas
import envi.qt.memory as e_qt_memory
import envi.qt.memcanvas as e_qt_memcanvas

import visgraph.layouts.dynadag as vg_dynadag

import vivisect.base as viv_base
import vivisect.renderers as viv_rend
import vivisect.qt.memory as vq_memory
import vivisect.qt.ctxmenu as vq_ctxmenu
import vivisect.tools.graphutil as viv_graphutil

from PyQt4          import QtCore, QtGui, QtWebKit
from PyQt4.QtCore   import pyqtSignal, pyqtSlot, QPoint
from vqt.main       import idlethread, idlethreadsync, eatevents, vqtconnect, workthread

from vqt.common import *
from vivisect.const import *

class VQVivFuncgraphCanvas(vq_memory.VivCanvasBase):
    refreshSignal = pyqtSignal()

    def __init__(self, *args, **kwargs):
        vq_memory.VivCanvasBase.__init__(self, *args, **kwargs)
        self.curs = QtGui.QCursor(self)
        self._refresh_cb = None

    def wheelEvent(self, event):
        mods = QtGui.QApplication.keyboardModifiers()
        if mods == QtCore.Qt.ShiftModifier:
            delta = event.delta()
            factord = delta / 1000.0
            self.setZoomFactor( self.zoomFactor() + factord )
            event.accept()
            return
        
        return e_qt_memcanvas.VQMemoryCanvas.wheelEvent(self, event)

    def mouseMoveEvent (self, event):
        mods = QtGui.QApplication.keyboardModifiers()
        if mods == QtCore.Qt.ShiftModifier:
            x = event.globalX()
            y = event.globalY()
            if self.lastpos:
                dx = -(x - self.lastpos[0])
                dy = -(y - self.lastpos[1])
                #dx = x - self.lastpos[0]
                #dy = y - self.lastpos[1]
                self.page().mainFrame().scroll(dx,dy)

                self.curs.setPos(*self.basepos)
            else:
                self.lastpos = (x,y)
                self.basepos = (x,y)

            event.accept()
            return
        self.lastpos = None
        return e_qt_memcanvas.VQMemoryCanvas.mouseMoveEvent(self, event)

    def renderMemory(self, va, size, rend=None):
        # For the funcgraph canvas, this will be called once per code block

        # Check if we have a codeblock element already...
        frame = self.page().mainFrame()
        canvelem = frame.findFirstElement('#memcanvas')

        elem = frame.findFirstElement('#codeblock_%.8x' % va)
        if elem.isNull():
            # Lets add a codeblock element for this
            canvelem.appendInside('<div class="codeblock" id="codeblock_%.8x"></div>' % va)

        self._canv_rendtagid = '#codeblock_%.8x' % va

        ret = e_memcanvas.MemoryCanvas.renderMemory(self, va, size, rend=rend)

        self._canv_rendtagid = '#memcanvas'

        return ret

    def contextMenuEvent(self, event):
        if self._canv_curva:
            menu = vq_ctxmenu.buildContextMenu(self.vw, va=self._canv_curva, parent=self)
        else:
            menu = QtGui.QMenu(parent=self)

        self.viewmenu = menu.addMenu('view   ')
        self.viewmenu.addAction("Save frame to HTML", ACT(self._menuSaveToHtml))
        self.viewmenu.addAction("Refresh", ACT(self.refresh))

        menu.exec_(event.globalPos())

    def _navExpression(self, expr):
        if self._canv_navcallback:
            self._canv_navcallback(expr)

    def refresh(self):
        '''
        Redraw the function graph (actually, tells the View to do it)
        '''
        self.refreshSignal.emit()

    @idlethread
    def setScrollPosition(self, x, y):
        '''
        Sets the view reticle to an absolute scroll position
        '''
        point = QPoint(x, y)
        self.page().mainFrame().setScrollPosition(point)

funcgraph_js = '''
svgns = "http://www.w3.org/2000/svg";

function createSvgElement(ename, attrs) {
    var elem = document.createElementNS(svgns, ename);
    for (var aname in attrs) {
        elem.setAttribute(aname, attrs[aname]);
    }
    return elem
}

function svgwoot(parentid, svgid, width, height) {

    var elem = document.getElementById(parentid);

    var svgelem = createSvgElement("svg", { "height":height.toString(), "width":width.toString() })
    svgelem.setAttribute("id", svgid);

    elem.appendChild(svgelem);
}

function addSvgForeignObject(svgid, foid, width, height) {
    var foattrs = {
        "class":"node",
        "id":foid,
        "width":width,
        "height":height
    };

    var foelem = createSvgElement("foreignObject", foattrs);

    var svgelem = document.getElementById(svgid);
    svgelem.appendChild(foelem);
}

function addSvgForeignHtmlElement(foid, htmlid) {

    var foelem = document.getElementById(foid);
    var htmlelem = document.getElementById(htmlid);
    htmlelem.parentNode.removeChild(htmlelem);

    //foelem.appendChild(htmlid);

    var newbody = document.createElement("body");
    newbody.setAttribute("xmlns", "http://www.w3.org/1999/xhtml");
    newbody.appendChild( htmlelem );

    foelem.appendChild(newbody);
}

function moveSvgElement(elemid, xpos, ypos) {
    var elem = document.getElementById(elemid);
    elem.setAttribute("x", xpos);
    elem.setAttribute("y", ypos);
}

function plineover(pline) {
    pline.setAttribute("style", "fill:none;stroke:yellow;stroke-width:2")
}

function plineout(pline) {
    pline.setAttribute("style", "fill:none;stroke:green;stroke-width:2")
}


function drawSvgLine(svgid, lineid, points) {
    var plineattrs = {
        "id":lineid,
        "points":points,
        "style":"fill:none;stroke:green;stroke-width:2",
        "onmouseover":"plineover(this)",
        "onmouseout":"plineout(this)"
    };

    var lelem = createSvgElement("polyline", plineattrs);
    var svgelem = document.getElementById(svgid);

    //var rule = "polyline." + lineclass + ":hover { stroke: red; }";
    //document.styleSheets[0].insertRule(rule, 0);

    svgelem.appendChild(lelem);
}
'''

import itertools
import collections

class VQVivFuncgraphView(vq_hotkey.HotKeyMixin, e_qt_memory.EnviNavMixin, QtGui.QWidget, vq_save.SaveableWidget, viv_base.VivEventCore):
    _renderDoneSignal = pyqtSignal()

    viewidx = itertools.count()

    def __init__(self, vw, vwqgui):
        self.vw = vw
        self.fva = None
        self.graph = None
        self.vwqgui = vwqgui
        self._last_viewpt = None
        self.history = collections.deque((),100)

        QtGui.QWidget.__init__(self, parent=vwqgui)
        vq_hotkey.HotKeyMixin.__init__(self)
        viv_base.VivEventCore.__init__(self, vw)
        e_qt_memory.EnviNavMixin.__init__(self)
        self.setEnviNavName('FuncGraph%d' % self.viewidx.next())

        self.top_box = QtGui.QWidget(parent=self)
        hbox = QtGui.QHBoxLayout(self.top_box)
        hbox.setMargin(2)
        hbox.setSpacing(4)

        self.histmenu = QtGui.QMenu(parent=self)
        self.histmenu.aboutToShow.connect( self._histSetupMenu )

        self.hist_button = QtGui.QPushButton('History', parent=self.top_box)
        self.hist_button.setMenu(self.histmenu)

        self.addr_entry  = QtGui.QLineEdit(parent=self.top_box)

        self.mem_canvas = VQVivFuncgraphCanvas(vw, syms=vw, parent=self)
        self.mem_canvas.setNavCallback(self.enviNavGoto)
        self.mem_canvas.refreshSignal.connect(self.refresh)

        self.loadDefaultRenderers()

        self.addr_entry.returnPressed.connect(self._renderMemory)

        hbox.addWidget(self.hist_button)
        hbox.addWidget(self.addr_entry)

        vbox = QtGui.QVBoxLayout(self)
        vbox.setMargin(4)
        vbox.setSpacing(4)
        vbox.addWidget(self.top_box)
        vbox.addWidget(self.mem_canvas, stretch=100)

        self.top_box.setLayout(hbox)

        self.setLayout(vbox)
        self.updateWindowTitle()

        # Do these last so we are all setup...
        vwqgui.addEventCore(self)
        vwqgui.vivMemColorSignal.connect( self.mem_canvas._applyColorMap )

        self.addHotKey('esc', 'mem:histback')
        self.addHotKeyTarget('mem:histback', self._hotkey_histback)
        self.addHotKey('ctrl+0', 'funcgraph:resetzoom')
        self.addHotKeyTarget('funcgraph:resetzoom', self._hotkey_resetzoom)
        self.addHotKey('ctrl+=', 'funcgraph:inczoom')
        self.addHotKeyTarget('funcgraph:inczoom', self._hotkey_inczoom)
        self.addHotKey('ctrl+-', 'funcgraph:deczoom')
        self.addHotKeyTarget('funcgraph:deczoom', self._hotkey_deczoom)
        self.addHotKey('f5', 'funcgraph:refresh')
        self.addHotKeyTarget('funcgraph:refresh', self.refresh)
<<<<<<< HEAD
        self.addHotKey('ctrl+u', 'funcgraph:paintup')
        self.addHotKeyTarget('funcgraph:paintup', self._hotkey_paintup)
        self.addHotKey('ctrl+d', 'funcgraph:paintdown')
        self.addHotKeyTarget('funcgraph:paintdown', self._hotkey_paintdown)
=======
>>>>>>> 180fb7a2

    def _hotkey_histback(self):
        if len(self.history) >= 2:
            self.history.pop()
            expr = self.history.pop()
            self.enviNavGoto(expr)

    def _hotkey_resetzoom(self):
        self.mem_canvas.setZoomFactor( 1 )

    def _hotkey_inczoom(self):
        newzoom = self.mem_canvas.zoomFactor()
        if 1 > newzoom > .75:
            newzoom = 1
        elif newzoom < .5:
            newzoom += .125
        else:
            newzoom += .25

        if newzoom < 0: return

        #self.vw.vprint("NEW ZOOM    %f" % newzoom)
        self.mem_canvas.setZoomFactor(newzoom)

    def _hotkey_deczoom(self):
        newzoom = self.mem_canvas.zoomFactor()
        if newzoom <= .5:
            newzoom -= .125
        else:
            newzoom -= .25

        #self.vw.vprint("NEW ZOOM    %f" % newzoom)
        self.mem_canvas.setZoomFactor(newzoom)

<<<<<<< HEAD
    def _hotkey_paintup(self):
        pass
    def _hotkey_paintdown(self):
        '''

        '''
        # get weighted nodes from graph
        # follow all edges from starting node that traverse downward, recursively, 
        #       until the end of function?
        #       until the branches remerge? (first remerge after pathcount == 0)
        # paint node colors and va colors 
        # where do we access the graph?
        graph = self.graph
        startva = None

=======
>>>>>>> 180fb7a2
    @pyqtSlot()
    def refresh(self):
        '''
        Cause the Function Graph to redraw itself.
        This is particularly helpful because comments and name changes don't
        immediately display.  Perhaps someday this will update only the blocks
        that have changed since last update, and be fast, so we can update
        after every change.  
        '''
        self._last_viewpt = self.mem_canvas.page().mainFrame().scrollPosition()
        self.clearText()
        self.fva = None
        self._renderDoneSignal.connect(self._refresh_cb)
        self._renderMemory()

    @workthread
    @pyqtSlot()
    def _refresh_cb(self):
        '''
        This is a hack to make sure that when _renderMemory() completes,
        _refresh_3() gets run after all other rendering events yet to come.
        '''
        self.mem_canvas.setScrollPosition(self._last_viewpt.x(), self._last_viewpt.y())
        self._renderDoneSignal.disconnect(self._refresh_cb)

    def _histSetupMenu(self):
        self.histmenu.clear()

        history = []
        for expr in self.history:
            addr = self.vw.parseExpression(expr)
            menustr = '0x%.8x' % addr
            sym = self.vw.getSymByAddr(addr)
            if sym != None:
                menustr += ' - %s' % repr(sym)

            history.append( (menustr, expr) )

        history.reverse()
        for menustr,expr in history:
            self.histmenu.addAction(menustr, ACT(self._histSelected, expr))

    def _histSelected(self, expr):
        while self.history.pop() != expr:
            pass
        self.enviNavGoto(expr)

    def enviNavGoto(self, expr, sizeexpr=None):
        self.addr_entry.setText(expr)
        self.history.append( expr )
        self.updateWindowTitle()
        self._renderMemory()

    def vqGetSaveState(self):
        return { 'expr':str(self.addr_entry.text()), }

    def vqSetSaveState(self, state):
        expr = state.get('expr','')
        self.enviNavGoto(expr)

    def updateWindowTitle(self):
        ename = self.getEnviNavName()
        expr = str(self.addr_entry.text())
        try:
            va = self.vw.parseExpression(expr)
            smartname = self.vw.getName(va, smart=True)
            self.setWindowTitle('%s: %s (0x%x)' % (ename, smartname, va))
        except:
            self.setWindowTitle('%s: %s (0x----)' % (ename, expr))


    def _buttonSaveAs(self):
        frame = self.mem_canvas.page().mainFrame()
        elem = frame.findFirstElement('#mainhtml')
        h = elem.toOuterXml()
        #h = frame.toHtml()
        file('test.html','wb').write(str(h))

    def renderFunctionGraph(self, fva):

        self.fva = fva
        #self.graph = self.vw.getFunctionGraph(fva)
        self.graph = viv_graphutil.buildFunctionGraph(self.vw, fva, revloop=True)

        # Go through each of the nodes and render them so we know sizes
        for node in self.graph.getNodes():
            #cbva,cbsize = self.graph.getCodeBlockBounds(node)
            cbva = node[1].get('cbva')
            cbsize = node[1].get('cbsize')
            self.mem_canvas.renderMemory(cbva, cbsize)

        # Let the renders complete...
        eatevents()

        frame = self.mem_canvas.page().mainFrame()
        frame.evaluateJavaScript(funcgraph_js)

        for nid,nprops in self.graph.getNodes():
            cbva = nprops.get('cbva')

            cbname = 'codeblock_%.8x' % cbva
            girth, ok = frame.evaluateJavaScript('document.getElementById("%s").offsetWidth;' % cbname).toInt()
            height, ok = frame.evaluateJavaScript('document.getElementById("%s").offsetHeight;' % cbname).toInt()
            self.graph.setNodeProp((nid,nprops), "size", (girth, height))

        self.dylayout = vg_dynadag.DynadagLayout(self.graph)
        self.dylayout._barry_count = 20
        self.dylayout.layoutGraph()

        width, height = self.dylayout.getLayoutSize()

        svgid = 'funcgraph_%.8x' % fva
        frame.evaluateJavaScript('svgwoot("vbody", "%s", %d, %d);' % (svgid, width+18, height))

        for nid,nprops in self.graph.getNodes():

            cbva = nprops.get('cbva')
            if cbva == None:
                continue

            xpos, ypos = nprops.get('position')
            girth, height = nprops.get('size')

            foid = 'fo_cb_%.8x' % cbva
            cbid = 'codeblock_%.8x' % cbva

            frame.evaluateJavaScript('addSvgForeignObject("%s", "%s", %d, %d);' % (svgid, foid, girth+16, height))
            frame.evaluateJavaScript('addSvgForeignHtmlElement("%s", "%s");' % (foid, cbid))
            frame.evaluateJavaScript('moveSvgElement("%s", %d, %d);' % (foid, xpos, ypos))

        # Draw in some edge lines!
        for eid, n1, n2, einfo in self.graph.getEdges():
            points = einfo.get('edge_points')
            pointstr = ' '.join(['%d,%d' % (x,y) for (x,y) in points ])

            frame.evaluateJavaScript('drawSvgLine("%s", "edge_%.8s", "%s");' % (svgid, eid, pointstr))

        self.updateWindowTitle()

    # FIXME
    #def closeEvent(self, event):
        # FIXME this doesn't actually do anything...
        #self.parentWidget().delEventCore(self)
        #return e_mem_qt.VQMemoryWindow.closeEvent(self, event)

    @idlethread
    def _renderMemory(self):

        expr = str(self.addr_entry.text())
        if not expr:
            return

        try:
            addr = self.vw.parseExpression(expr)
        except Exception, e:
            self.mem_canvas.addText('Invalid Address: %s (%s)' % (expr, e))
            return

        fva = self.vw.getFunction(addr)
        if fva == self.fva:
            self.mem_canvas.page().mainFrame().scrollToAnchor('viv:0x%.8x' % addr)
            return

        if fva == None:
            self.vw.vprint('0x%.8x is not in a function!' % addr)
            return

        self.clearText()
        self.renderFunctionGraph(fva)
        self.updateWindowTitle()

        self._renderDoneSignal.emit()

    def loadDefaultRenderers(self):
        vivrend = viv_rend.WorkspaceRenderer(self.vw)
        self.mem_canvas.addRenderer('Viv', vivrend)
        self.mem_canvas.setRenderer('Viv')

    def clearText(self):
        # Pop the svg and reset #memcanvas
        frame = self.mem_canvas.page().mainFrame()
        if self.fva:
            svgid = '#funcgraph_%.8x' % self.fva
            svgelem = frame.findFirstElement(svgid)
            svgelem.removeFromDocument()

        memelem = frame.findFirstElement('#memcanvas')
        memelem.setInnerXml(' ')

#@idlethread
#def showFunctionGraph(fva, vw, vwqgui):
    #view = VQVivFuncgraphView(fva, vw, vwqgui)
    #view.show()
<|MERGE_RESOLUTION|>--- conflicted
+++ resolved
@@ -15,12 +15,14 @@
 
 from PyQt4          import QtCore, QtGui, QtWebKit
 from PyQt4.QtCore   import pyqtSignal, pyqtSlot, QPoint
-from vqt.main       import idlethread, idlethreadsync, eatevents, vqtconnect, workthread
+from vqt.main       import idlethread, idlethreadsync, eatevents, vqtconnect, workthread, vqtevent
 
 from vqt.common import *
 from vivisect.const import *
 
 class VQVivFuncgraphCanvas(vq_memory.VivCanvasBase):
+    paintUp = pyqtSignal()
+    paintDown = pyqtSignal()
     refreshSignal = pyqtSignal()
 
     def __init__(self, *args, **kwargs):
@@ -90,6 +92,7 @@
         self.viewmenu = menu.addMenu('view   ')
         self.viewmenu.addAction("Save frame to HTML", ACT(self._menuSaveToHtml))
         self.viewmenu.addAction("Refresh", ACT(self.refresh))
+        self.viewmenu.addAction("ColorizeDown", ACT(self.paintDown.emit))
 
         menu.exec_(event.globalPos())
 
@@ -233,6 +236,8 @@
         self.mem_canvas = VQVivFuncgraphCanvas(vw, syms=vw, parent=self)
         self.mem_canvas.setNavCallback(self.enviNavGoto)
         self.mem_canvas.refreshSignal.connect(self.refresh)
+        self.mem_canvas.paintUp.connect(self._hotkey_paintup)
+        self.mem_canvas.paintDown.connect(self._hotkey_paintdown)
 
         self.loadDefaultRenderers()
 
@@ -266,13 +271,10 @@
         self.addHotKeyTarget('funcgraph:deczoom', self._hotkey_deczoom)
         self.addHotKey('f5', 'funcgraph:refresh')
         self.addHotKeyTarget('funcgraph:refresh', self.refresh)
-<<<<<<< HEAD
         self.addHotKey('ctrl+u', 'funcgraph:paintup')
         self.addHotKeyTarget('funcgraph:paintup', self._hotkey_paintup)
         self.addHotKey('ctrl+d', 'funcgraph:paintdown')
         self.addHotKeyTarget('funcgraph:paintdown', self._hotkey_paintdown)
-=======
->>>>>>> 180fb7a2
 
     def _hotkey_histback(self):
         if len(self.history) >= 2:
@@ -307,24 +309,6 @@
         #self.vw.vprint("NEW ZOOM    %f" % newzoom)
         self.mem_canvas.setZoomFactor(newzoom)
 
-<<<<<<< HEAD
-    def _hotkey_paintup(self):
-        pass
-    def _hotkey_paintdown(self):
-        '''
-
-        '''
-        # get weighted nodes from graph
-        # follow all edges from starting node that traverse downward, recursively, 
-        #       until the end of function?
-        #       until the branches remerge? (first remerge after pathcount == 0)
-        # paint node colors and va colors 
-        # where do we access the graph?
-        graph = self.graph
-        startva = None
-
-=======
->>>>>>> 180fb7a2
     @pyqtSlot()
     def refresh(self):
         '''
@@ -403,11 +387,12 @@
         #h = frame.toHtml()
         file('test.html','wb').write(str(h))
 
-    def renderFunctionGraph(self, fva):
+    def renderFunctionGraph(self, fva, graph=None):
 
         self.fva = fva
         #self.graph = self.vw.getFunctionGraph(fva)
-        self.graph = viv_graphutil.buildFunctionGraph(self.vw, fva, revloop=True)
+        if graph == None:
+            self.graph = viv_graphutil.buildFunctionGraph(self.vw, fva, revloop=True)
 
         # Go through each of the nodes and render them so we know sizes
         for node in self.graph.getNodes():
@@ -514,6 +499,46 @@
         memelem = frame.findFirstElement('#memcanvas')
         memelem.setInnerXml(' ')
 
+    def _hotkey_paintup(self, va=None):
+        pass
+        
+    def _hotkey_paintdown(self, va=None):
+        '''
+
+        '''
+        # get weighted nodes from graph
+        # follow all edges from starting node that traverse downward, recursively, 
+        #       until the end of function?
+        #       until the branches remerge? (first remerge after pathcount == 0)
+        # paint node colors and va colors 
+        # where do we access the graph?
+
+        graph = viv_graphutil.buildFunctionGraph(self.vw, self.fva, revloop=True)
+        startva = self.mem_canvas._canv_curva
+        if startva == None:
+            return
+
+        viv_graphutil.findRemergeDown(graph, startva)
+
+        colormap = {}
+        for node in graph.getNodesByProp('hit'):
+            off = 0
+            cbsize = node[1].get('cbsize')
+            if cbsize == None:
+                raise Exception('node has not cbsize: %s' % repr(node))
+
+            # step through opcode for a node
+            while off < cbsize:
+                op = self.vw.parseOpcode(node[0] + off)
+                colormap[op.va] = 'brown'
+                off += len(op)
+
+            #for eid, frid, toid, einfo in graph.getRefsTo(node):
+
+        print colormap
+        vqtevent('viv:colormap', colormap)
+        return colormap
+
 #@idlethread
 #def showFunctionGraph(fva, vw, vwqgui):
     #view = VQVivFuncgraphView(fva, vw, vwqgui)
