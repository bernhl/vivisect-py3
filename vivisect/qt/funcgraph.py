--- conflicted
+++ resolved
@@ -15,12 +15,7 @@
 
 from PyQt4.QtCore   import pyqtSignal, QPoint
 from PyQt4          import QtCore, QtGui, QtWebKit
-<<<<<<< HEAD
-from PyQt4.QtCore   import pyqtSignal, pyqtSlot, QPoint
 from vqt.main       import idlethread, idlethreadsync, eatevents, vqtconnect, workthread, vqtevent
-=======
-from vqt.main       import idlethread, idlethreadsync, eatevents, vqtconnect, workthread
->>>>>>> f8feec42
 
 from vqt.common import *
 from vivisect.const import *
